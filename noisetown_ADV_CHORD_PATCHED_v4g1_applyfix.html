
<!DOCTYPE html>
<html lang="en">
<head>
<meta charset="UTF-8">
<title>Noisetown Ultimate — v4 (Per‑Stream Spaces, Spectrogram, Tooltips, Presets, Style Mode)</title>
<meta name="viewport" content="width=device-width, initial-scale=1.0">
<style>
  :root{
    --bg:#121212; --panel:#1e1e1e; --card:#222; --text:#f0f0f0; --muted:#bbb; --accent:#59a7ff;
    --select:#1b1e28; --select-border:#666;
  }
  *{box-sizing:border-box}
  html,body{height:100%;margin:0;background:var(--bg);color:var(--text);font:14px/1.4 system-ui,Segoe UI,Tahoma,Arial,sans-serif}
  #app{display:flex;flex-direction:column;height:100%}
  #toolbar{display:flex;gap:10px;align-items:center;padding:10px;background:var(--panel);border-bottom:1px solid #444;position:sticky;top:0;z-index:5}
  #main{flex:1;overflow:auto;padding:10px;display:flex;gap:10px;flex-wrap:wrap;position:relative}
  .block{background:var(--panel);border:1px solid #444;border-radius:8px;padding:10px;min-width:520px}
  .block.dragging{opacity:.95;outline:2px dashed var(--accent)}
  .block h2{margin:0 0 8px}
  .block .row{display:flex;align-items:center;gap:8px;flex-wrap:wrap;margin:6px 0}
  .scope{flex:1;min-width:220px;height:60px;background:#000;border:1px solid #666;border-radius:6px}
  .stream{background:var(--card);border:1px solid #555;border-radius:8px;padding:10px;margin:8px 0}
  .stream h3{margin:0 0 6px}
  .row{display:flex;align-items:center;gap:6px;flex-wrap:wrap;margin:6px 0}
  label{font-weight:600}
  .small{font-size:12px;color:var(--muted)}
  input[type="range"]{width:160px}
  .btn{padding:6px 10px;border:1px solid #666;background:#2a2a2a;color:#fff;border-radius:6px;cursor:pointer}
  .btn:hover{background:#333}
  .btn.on{outline:2px solid var(--accent)}
  select, input[type="number"], input[type="text"]{padding:4px 6px;background:var(--select);color:#fff;border:1px solid var(--select-border);border-radius:4px}
  option{background:var(--panel);color:#fff}
  .title{font-weight:800;letter-spacing:.3px}
  .spacer{flex:1}

  /* Vertical dropdown modules */
  .mods{display:flex;flex-direction:column;gap:8px;margin-top:6px}
  .mod{border:1px solid #555;border-radius:6px;overflow:hidden}
  .mod-hdr{display:flex;align-items:center;justify-content:space-between;background:#2a2a2a;padding:6px 10px;cursor:pointer}
  .mod-hdr .name{font-weight:700}
  .mod-hdr .carat{font-weight:800}
  .mod-body{display:none;padding:8px;background:#1a1a1a}
  .mod.open .mod-body{display:block}

  /* Spectrogram canvas */
  .spectro{width:100%;height:90px;background:#000;border:1px solid #666;border-radius:6px}

  /* Tooltip (native title works; add helper underline) */
  .hasTip{text-decoration:underline dotted #777; text-underline-offset: 2px;}

  /* Style mode overlay */
  .style-hover{outline:2px dashed #7bdcff !important; outline-offset:2px}
  .style-panel{position:fixed; right:10px; bottom:10px; background:#181818; border:1px solid #444; border-radius:8px; padding:10px; width:280px; display:none; z-index:99}
  .style-panel h4{margin:0 0 6px}
  .style-panel .row{margin:4px 0}

  /* === CodeChecker additions === */
  
  .style-on [contenteditable="true"]{ outline:1px dashed var(--accent); outline-offset:2px; cursor:text }

  
  .stream .aRow, .stream .bRow { align-items:center; gap:8px; }
  .btn.btn-xs{ padding:2px 6px; font-size:11px; line-height:1; }

  .dragHandle{opacity:.45; transition:opacity .15s}
  body.edit-on .dragHandle{opacity:1}
  body.edit-on .block{outline:2px dashed var(--accent); outline-offset:2px}
  body.edit-on #main{cursor:move}
  #modeToast{position:fixed; left:50%; top:12px; transform:translateX(-50%);
    background:#000c; color:#fff; padding:6px 10px; border:1px solid #444; border-radius:6px;
    font-size:12px; z-index:999; display:none}
  #stylePanel .subhdr{margin:8px 0 4px; font-weight:700; opacity:.8}
  #stylePanel .grid{display:grid; grid-template-columns:auto 1fr; gap:6px 10px; align-items:center}
  #stylePanel textarea{width:100%; min-height:90px; background:#0f0f0f; color:#ddd; border:1px solid #333; border-radius:6px; padding:6px; font-family:ui-monospace, SFMono-Regular, Menlo, Consolas, "Liberation Mono", monospace; font-size:12px}
  #stylePanel .row.wrap{flex-wrap:wrap}


  .placeholder{border:1px dashed var(--accent); border-radius:6px; margin:8px 0; height:40px; background:#0001}
  .draggingItem{opacity:.85; outline:2px dashed var(--accent)}


  /* Stabilize block/stream shape and initial sizing */
  .stream, .block { border-radius: 8px; overflow: hidden; height: auto; min-height: 0; }
  .mod { border-radius: 6px; overflow: hidden; }
  .mod .mod-body { display: none; }
  .mod.open .mod-body { display: block; }

  .mod + .mod { margin-top: 10px; }

/* Theme spacing tweaks */
.mods{ gap:14px !important; margin-top:10px !important; }
.mod .mod-body{ padding:12px 14px !important; }
.block{ padding:14px !important; }
.stream{ padding:12px !important; }

/* Stick toolbar to bottom for Win98/XP and reserve space */
body.theme-98 #toolbar, body.theme-xp #toolbar{ position:fixed; left:0; right:0; bottom:0; top:auto; z-index:1000; }
body.theme-98 #main, body.theme-xp #main{ padding-bottom:56px; }

/* Theme picker readability in 98/XP */
body.theme-98 #stylePreset, body.theme-xp #stylePreset{ background:#fff; color:#000; border:1px solid #7b7b7b; }
body.theme-98 #stylePreset option, body.theme-xp #stylePreset option{ color:#000; background:#fff; }

#desktopIcons{ position:fixed; top:12px; right:14px; z-index:0; pointer-events:none; display:none; flex-direction:column; gap:16px; }
.desktopIcon{ display:flex; flex-direction:column; align-items:center; font-family:Tahoma, 'MS Sans Serif', sans-serif; font-size:12px; }
.desktopIcon .ico{ width:48px; height:48px; image-rendering:pixelated; background-size:48px 48px; background-repeat:no-repeat;
  background-image: linear-gradient(#fff,#ddd); border:1px solid #0003; border-radius:6px; }
.desktopIcon .title{ margin-top:4px; color:#000; text-shadow: 0 1px 0 #fff, 1px 0 0 #fff, -1px 0 0 #fff, 0 -1px 0 #fff; }
body.theme-xp #desktopIcons, body.theme-98 #desktopIcons{ display:flex; }

/* === Custom slider imagery (track/thumb) === */
:root{
  --slider-track-img: none;
  --slider-thumb-img: none;
  --slider-track-scale: 1;
  --slider-thumb-scale: 1;
  --slider-track-rotate: 0deg;
  --slider-thumb-rotate: 0deg;
}
input[type="range"]{ -webkit-appearance:none; appearance:none; background:transparent; }
input[type="range"]::-webkit-slider-runnable-track{ height:10px; background: var(--panel); }
input[type="range"]::before{ content:""; display:block; height:10px; background-image: var(--slider-track-img);
  background-size: contain; background-repeat:no-repeat; background-position:center;
  transform: rotate(var(--slider-track-rotate)) scale(var(--slider-track-scale)); }
input[type="range"]::-webkit-slider-thumb{ -webkit-appearance:none; width:16px; height:16px; border:1px solid #0008; border-radius:2px;
  background: var(--card); background-image: var(--slider-thumb-img); background-size:contain; background-repeat:no-repeat; background-position:center;
  transform: rotate(var(--slider-thumb-rotate)) scale(var(--slider-thumb-scale)); }
input[type="range"]::-moz-range-track{ height:10px; background: var(--panel); }
input[type="range"]::-moz-range-thumb{ width:16px; height:16px; border:1px solid #0008; border-radius:2px; background: var(--card);
  background-image: var(--slider-thumb-img); background-size:contain; background-repeat:no-repeat; background-position:center;
  transform: rotate(var(--slider-thumb-rotate)) scale(var(--slider-thumb-scale)); }

/* Theme picker readability */
body.theme-98 #stylePreset, body.theme-xp #stylePreset{ background:#fff; color:#000; border:1px solid #7b7b7b; }
body.theme-98 #stylePreset option, body.theme-xp #stylePreset option{ color:#000; background:#fff; }

/* === Windows XP look (xp.css-inspired) === */
body.theme-xp{ background-image: var(--xp-wallpaper); background-size: cover; background-position:center;  image-rendering:pixelated; font-family: Tahoma, Verdana, sans-serif; background: var(--xp-wallpaper), linear-gradient(#7fb6ff 0 55%, #6aa7ff 60%, #97d65a 61%, #6cbc2a 100%) fixed; }
body.theme-xp .mod{ border:1px solid #7aa0d6; border-radius:2px; background:#f2f6ff; box-shadow:none; }
body.theme-xp .mod-hdr{ background: linear-gradient(#ffffff,#d6e4ff); color:#000; border-bottom:1px solid #7aa0d6; border-radius:2px 2px 0 0; }
body.theme-xp .btn{ border-radius:2px; background: linear-gradient(#fff,#e7edf9); border:1px solid #6b8ccc; box-shadow:none; }
body.theme-xp .btn:active{ background: linear-gradient(#d6e4ff,#bdd0f5); }
body.theme-xp select, body.theme-xp input[type="text"], body.theme-xp input[type="number"]{ border:1px solid #6b8ccc; background:#fff; border-radius:2px; }
body.theme-xp input[type="range"]::-webkit-slider-thumb{ width:14px; height:14px; border-radius:2px; background:#e7edf9; border:1px solid #6b8ccc; }
body.theme-xp input[type="range"]::-moz-range-thumb{ width:14px; height:14px; border-radius:2px; background:#e7edf9; border:1px solid #6b8ccc; }

/* ====================== XP fidelity pack ====================== */

/* Taskbar (toolbar) */
body.theme-xp #toolbar{
  position: fixed; left:0; right:0; bottom:0; height:32px; z-index:1000;
  background: linear-gradient( to bottom,
    #4a82e4 0%, /* Darker blue at the top */
    #3f72d8 10%, /* Smoother blend to the middle */
    #2562c1 50%, /* Mid-tone blue */
    #3d71d3 90%, /* Slight brightening toward the bottom */
    #3d71d3 100% /* Same color at the very bottom */);
  border-top: 1px solid #183d92;
  display: flex; align-items: center; gap: 8px; padding: 2px 6px;
  image-rendering: pixelated;
}
body.theme-xp #main{ padding-bottom: 44px; } /* reserve space */

/* Start button */
body.theme-xp #xpStart{
  display:inline-flex; align-items:center; gap:6px; height:28px;
  padding: 0 10px 0 8px; cursor: default; user-select:none;
  color:#fff; font: bold 13px Tahoma, Verdana, sans-serif;
  background: linear-gradient(#5fdc78,#3ab34f);
  border: 1px solid #1b6a29; border-radius: 6px;
  box-shadow: inset 0 1px 0 #93f0a7, inset 0 -1px 0 #2b8e3d, 0 1px 0 rgba(0,0,0,.2);
}
body.theme-xp #xpStart .xpLogo{
  width:16px; height:16px; display:inline-block; background-repeat:no-repeat; background-size:100% 100%;
  background-image: url("data:image/svg+xml;utf8,<svg xmlns='http://www.w3.org/2000/svg' width='16' height='16'><rect x='0' y='0' width='7' height='7' fill='%23f35325'/><rect x='9' y='0' width='7' height='7' fill='%2380cc28'/><rect x='0' y='9' width='7' height='7' fill='%2305a6f0'/><rect x='9' y='9' width='7' height='7' fill='%23ffba08'/></svg>");
}

/* Push toolbar content after Start */
body.theme-xp #toolbarInner{ display:flex; align-items:center; gap:8px; flex:1; overflow:hidden; }

/* Window (module) header controls */
body.theme-xp .mod-hdr{ position: relative; padding-right: 64px; }
body.theme-xp .win-ctl{ position:absolute; right:6px; top:4px; display:flex; gap:4px; }
body.theme-xp .win-ctl .btnctl{
  width:18px; height:18px; border:1px solid #6b8ccc; border-radius:2px; background:#e7edf9;
  box-shadow: inset 0 1px 0 #fff;
}
body.theme-xp .win-ctl .btnctl:hover{ background:#fff; }
body.theme-xp .win-ctl .min{ background-image:url("data:image/svg+xml;utf8,<svg xmlns='http://www.w3.org/2000/svg' width='18' height='18'><rect x='4' y='12' width='10' height='2' fill='%23000'/></svg>"); background-repeat:no-repeat; background-position:center; }
body.theme-xp .win-ctl .max{ background-image:url("data:image/svg+xml;utf8,<svg xmlns='http://www.w3.org/2000/svg' width='18' height='18'><rect x='4' y='4' width='10' height='10' fill='none' stroke='%23000'/></svg>"); background-repeat:no-repeat; background-position:center; }
body.theme-xp .win-ctl .cls{ background:#ff5a5a; background-image:url("data:image/svg+xml;utf8,<svg xmlns='http://www.w3.org/2000/svg' width='18' height='18'><path d='M5 5 L13 13 M13 5 L5 13' stroke='%23fff' stroke-width='2' /></svg>"); background-repeat:no-repeat; background-position:center; }

/* Maximize behavior */
body.theme-xp .mod.maximized{ position:relative; z-index:5; }
body.theme-xp .mod.maximized .mod-body{ max-height: 60vh; overflow:auto; }

/* Scrollbars (WebKit) */
body.theme-xp *::-webkit-scrollbar{ width:14px; height:14px; }
body.theme-xp *::-webkit-scrollbar-track{ background: #e7edf9; }
body.theme-xp *::-webkit-scrollbar-thumb{ background: linear-gradient(#fff,#d6e4ff); border:1px solid #6b8ccc; border-radius:2px; }
body.theme-xp *::-webkit-scrollbar-button{ background: #d6e4ff; border:1px solid #6b8ccc; }
body.theme-xp *::-webkit-scrollbar-button:vertical:decrement{ background-image:url("data:image/svg+xml;utf8,<svg xmlns='http://www.w3.org/2000/svg' width='14' height='14'><polygon points='7,3 11,9 3,9' fill='%23000'/></svg>"); background-repeat:no-repeat; background-position:center; }
body.theme-xp *::-webkit-scrollbar-button:vertical:increment{ background-image:url("data:image/svg+xml;utf8,<svg xmlns='http://www.w3.org/2000/svg' width='14' height='14'><polygon points='3,5 11,5 7,11' fill='%23000'/></svg>"); background-repeat:no-repeat; background-position:center; }
body.theme-xp *::-webkit-scrollbar-button:horizontal:decrement{ background-image:url("data:image/svg+xml;utf8,<svg xmlns='http://www.w3.org/2000/svg' width='14' height='14'><polygon points='3,7 9,3 9,11' fill='%23000'/></svg>"); background-repeat:no-repeat; background-position:center; }
body.theme-xp *::-webkit-scrollbar-button:horizontal:increment{ background-image:url("data:image/svg+xml;utf8,<svg xmlns='http://www.w3.org/2000/svg' width='14' height='14'><polygon points='11,7 5,3 5,11' fill='%23000'/></svg>"); background-repeat:no-repeat; background-position:center; }

/* Checkboxes / Radios (bitmap-ish) */
body.theme-xp input[type="checkbox"]{
  appearance:none; -webkit-appearance:none; width:13px; height:13px; border:1px solid #6b8ccc; border-radius:2px;
  background:#fff; box-shadow: inset 0 1px 0 #fff;
  vertical-align:middle; margin-right:6px;
}
body.theme-xp input[type="checkbox"]:checked{
  background-image:url("data:image/svg+xml;utf8,<svg xmlns='http://www.w3.org/2000/svg' width='13' height='13'><path d='M2 7 L5 10 L11 3' stroke='%230a5bd3' stroke-width='2' fill='none'/></svg>");
  background-repeat:no-repeat; background-position:center;
}
body.theme-xp input[type="radio"]{
  appearance:none; -webkit-appearance:none; width:13px; height:13px; border:1px solid #6b8ccc; border-radius:50%;
  background:#fff; box-shadow: inset 0 1px 0 #fff;
  vertical-align:middle; margin-right:6px;
}
body.theme-xp input[type="radio"]:checked{
  background-image:url("data:image/svg+xml;utf8,<svg xmlns='http://www.w3.org/2000/svg' width='13' height='13'><circle cx='6.5' cy='6.5' r='3' fill='%230a5bd3'/></svg>");
  background-repeat:no-repeat; background-position:center;
}

/* Toolbar scaffold & positions */
#toolbarInner{ display:flex; align-items:center; gap:8px; flex:1; overflow:hidden; }
#taskButtons{ display:flex; gap:6px; align-items:center; overflow-x:auto; }
#tray{ margin-left:auto; display:flex; gap:8px; align-items:center; padding:0 8px; }
#clock{ font:12px Tahoma, Verdana, sans-serif; opacity:.9; }
body:not(.theme-xp):not(.theme-98) #toolbar{ position:sticky; top:0; left:0; right:0; z-index:1000; }
body.theme-98 #toolbar, body.theme-xp #toolbar{ position:fixed; bottom:0; left:0; right:0; top:auto; z-index:1000; }
body.theme-98 #main, body.theme-xp #main{ padding-bottom:56px; }

/* Edit-only: window controls + closeX */
.win-ctl, .mod-hdr .closeX{ display:none !important; }
.edit-on .win-ctl, .edit-on .mod-hdr .closeX{ display:flex !important; }

/* Theme picker menu readability in 98/XP */
body.theme-98 #themePicker, body.theme-98 #themePicker option{ background:#fff; color:#000; border:1px solid #7b7b7b; }
body.theme-xp #themePicker, body.theme-xp #themePicker option{ background:#fff; color:#000; border:1px solid #93a4bd; }
</style>

<style>


/* ===== Windows 98 theme (scoped) ===== */
body.theme-98{ background:#008080 !important; background:#008080 !important;
  /* canonical Win98 colors */
  --bg:#c0c0c0; --panel:#c0c0c0; --card:#c0c0c0; --text:#000; --muted:#111; --accent:#000080;
  --select:#000080; --select-border:#7b7b7b;
  font-family: "MS Sans Serif", Tahoma, Verdana, Arial, sans-serif;
  image-rendering: pixelated;
}
/* Bars / containers */
body.theme-98 #toolbar{
  background:#c0c0c0;
  border-top:2px solid #7b7b7b; border-left:2px solid #7b7b7b;
  border-bottom:2px solid #fff;  border-right:2px solid #fff;
  padding:2px 4px;
}
body.theme-98 .stream, body.theme-98 .block, body.theme-98 .mod{
  background:#c0c0c0; color:#000;
  border:2px solid; border-color:#fff #7b7b7b #7b7b7b #fff; /* raised */
  border-radius:0;
  box-shadow: inset -1px -1px 0 #000, inset 1px 1px 0 #dfdfdf;
}
/* Module header (title bar) */
body.theme-98 .mod-hdr{
  display:flex; align-items:center; justify-content:space-between; gap:8px;
  background:#000080; color:#fff; padding:3px 6px;
  font-weight:bold;
}
body.theme-98 .mod-hdr .name{ color:#fff; }
body.theme-98 .mod-hdr .carat{ color:#fff; opacity:.95; }

/* Buttons */
body.theme-98 .btn{
  background:#c0c0c0; color:#000; border-radius:0;
  border:2px solid; border-color:#fff #7b7b7b #7b7b7b #fff;
  box-shadow: inset -1px -1px 0 #000, inset 1px 1px 0 #dfdfdf;
  padding:2px 8px; line-height:1.1;
}
body.theme-98 .btn:active{
  border-color:#7b7b7b #fff #fff #7b7b7b;
  box-shadow: inset 1px 1px 0 #000, inset -1px -1px 0 #dfdfdf;
}

/* Checkboxes & radios */
body.theme-98 input[type="checkbox"], body.theme-98 input[type="radio"]{
  appearance:none; -webkit-appearance:none; outline:none; margin:0 6px 0 0;
  width:13px; height:13px; background:#fff;
  border:2px solid; border-color:#7b7b7b #fff #fff #7b7b7b;
  box-shadow: inset -1px -1px 0 #000, inset 1px 1px 0 #dfdfdf;
  vertical-align:middle;
}
body.theme-98 input[type="checkbox"]:checked{ background:
  linear-gradient(45deg, transparent 45%, #000 45% 55%, transparent 55%),
  linear-gradient(-45deg, transparent 45%, #000 45% 55%, transparent 55%),
  #fff;
}
body.theme-98 input[type="radio"]{ border-radius:50%; }
body.theme-98 input[type="radio"]:checked{
  background:
    radial-gradient(circle at 50% 50%, #000 0 3px, transparent 3px) #fff;
}

/* Text inputs & selects */
body.theme-98 select, body.theme-98 input[type="number"], body.theme-98 input[type="text"]{
  background:#fff; color:#000; border-radius:0; padding:2px 4px;
  border:2px solid; border-color:#7b7b7b #fff #fff #7b7b7b;
  box-shadow: inset -1px -1px 0 #000, inset 1px 1px 0 #dfdfdf;
}

/* Sliders */
body.theme-98 input[type="range"]{
  -webkit-appearance:none; appearance:none; height:16px; background:#c0c0c0;
  border:2px solid; border-color:#fff #7b7b7b #7b7b7b #fff;
}
body.theme-98 input[type="range"]::-webkit-slider-runnable-track{
  height:12px; background:#c0c0c0;
}
body.theme-98 input[type="range"]::-webkit-slider-thumb{
  -webkit-appearance:none; width:16px; height:16px; margin-top:-2px;
  background:#c0c0c0; border:2px solid; border-radius:0;
  border-color:#7b7b7b #fff #fff #7b7b7b;
  box-shadow: inset -1px -1px 0 #000, inset 1px 1px 0 #dfdfdf;
}

/* Canvases */
body.theme-98 .spectro, body.theme-98 .scope{
  border:2px solid; border-color:#7b7b7b #fff #fff #7b7b7b; border-radius:0;
}

/* Scrollbars (webkit-based) */
body.theme-98 *::-webkit-scrollbar{ width:14px; height:14px; }
body.theme-98 *::-webkit-scrollbar-thumb{
  background:#c0c0c0; border:2px solid; border-color:#7b7b7b #fff #fff #7b7b7b;
  box-shadow: inset -1px -1px 0 #000, inset 1px 1px 0 #dfdfdf;
}


/* ===== Windows XP theme (scoped) ===== */
body.theme-xp{ background-image: var(--xp-wallpaper); background-size: cover; background-position:center; 
  /* canonical XP-ish colors */
  --bg:#245ed8; --panel:#dfe8f6; --card:#eef3fb; --text:#000; --muted:#334155; --accent:#245ed8;
  --select:#fff; --select-border:#93a4bd;
  font-family: Tahoma, "Segoe UI", Verdana, Arial, sans-serif;
  background: linear-gradient(#4c84ff, #245ed8) fixed;
}
body.theme-xp #toolbar{
  background: linear-gradient(#fdfefe, #dfe8f6); border-bottom:1px solid #93a4bd; padding:6px 8px;
}
body.theme-xp .stream, body.theme-xp .block{
  background: var(--card); border-radius:8px;
  border:1px solid #93a4bd; box-shadow: 0 1px 0 #fff inset, 0 1px 0 rgba(0,0,0,.05);
}
body.theme-xp .mod{
  border-radius:8px; border:1px solid #93a4bd; background:#f7f9fe;
}
body.theme-xp .mod-hdr{
  display:flex; align-items:center; justify-content:space-between; gap:8px;
  background: linear-gradient(#ffffff,#e3edff); color:#111; padding:6px 10px; border-bottom:1px solid #93a4bd; border-radius:8px 8px 0 0;
  font-weight:bold;
}
body.theme-xp .btn{
  background: linear-gradient(#fff, #e8eef9); color:#000; border:1px solid #93a4bd; border-radius:6px;
  box-shadow: 0 1px 0 #fff inset, 0 1px 1px rgba(0,0,0,.1);
  padding:4px 10px;
}
body.theme-xp .btn:active{ background: linear-gradient(#e8eef9, #fff); }

/* Checkboxes & radios */
body.theme-xp input[type="checkbox"], body.theme-xp input[type="radio"]{
  appearance:none; -webkit-appearance:none; outline:none; margin:0 6px 0 0;
  width:14px; height:14px; background:#fff; border-radius:3px;
  border:1px solid #93a4bd; box-shadow: 0 1px 0 #fff inset;
}
body.theme-xp input[type="checkbox"]:checked{ background:
  linear-gradient(45deg, transparent 45%, #0a5bd3 45% 55%, transparent 55%),
  linear-gradient(-45deg, transparent 45%, #0a5bd3 45% 55%, transparent 55%),
  #fff; }
body.theme-xp input[type="radio"]{ border-radius:50%; }
body.theme-xp input[type="radio"]:checked{
  background: radial-gradient(circle at 50% 50%, #0a5bd3 0 4px, transparent 4px) #fff;
}

/* Sliders */
body.theme-xp input[type="range"]{
  -webkit-appearance:none; appearance:none; height:6px; background:#c3d4f7; border-radius:4px; border:1px solid #93a4bd;
}
body.theme-xp input[type="range"]::-webkit-slider-runnable-track{ height:6px; background:#c3d4f7; border-radius:4px; }
body.theme-xp input[type="range"]::-webkit-slider-thumb{
  -webkit-appearance:none; width:16px; height:16px; margin-top:-6px;
  background:linear-gradient(#fff, #e6eefb); border:1px solid #93a4bd; border-radius:50%;
  box-shadow: 0 1px 0 #fff inset, 0 0 2px rgba(0,0,0,.25);
}

/* Inputs */
body.theme-xp select, body.theme-xp input[type="number"], body.theme-xp input[type="text"]{
  background:#fff; color:#000; border:1px solid #93a4bd; border-radius:6px; padding:4px 6px;
  box-shadow: 0 1px 0 #fff inset;
}

/* Canvases */
body.theme-xp .spectro, body.theme-xp .scope{
  border:1px solid #93a4bd; border-radius:8px;
}

/* Scrollbars */
body.theme-xp *::-webkit-scrollbar{ width:12px; height:12px; }
body.theme-xp *::-webkit-scrollbar-thumb{
  background: linear-gradient(#fff,#e6eefb); border:1px solid #93a4bd; border-radius:8px;
}

</style>

<style id="nob64-guard">
:root{ --xp-wallpaper: none !important; }
body.theme-xp{ background-image: none !important; }
</style>

<style id="theme-fixes-v4">
.style-panel{background:#f6f6f6 !important; color:#111 !important; border:1px solid #8aa8d8 !important;}
.style-panel input,.style-panel select,.style-panel textarea{background:#fff !important; color:#000 !important; border:1px solid #7b7b7b !important;}
body.theme-xp, body.theme-xp #app, body.theme-xp #main, body.theme-xp .workspace{
  background: linear-gradient(#eaf2ff, #d6e6ff) !important;
  color: var(--text,#000);
}
body.theme-98, body.theme-98 #app, body.theme-98 #main, body.theme-98 .workspace{
  background: #008080 !important; color: var(--text,#000);
}
body:not(.theme-xp):not(.theme-98),
body:not(.theme-xp):not(.theme-98) #app,
body:not(.theme-xp):not(.theme-98) #main,
body:not(.theme-xp):not(.theme-98) .workspace{
  background: var(--bg, #1b1b1b) !important;
}
body.theme-xp{--bg:#dfe8f6;--panel:#e9f0fb;--card:#f6f9ff;--text:#000;--muted:#333;--accent:#3a6ea5;--select:#fff;--select-border:#8aa8d8;}
body.theme-98{--bg:#008080;--panel:#c0c0c0;--card:#dfdfdf;--text:#000;--muted:#111;--accent:#0000aa;--select:#fff;--select-border:#7b7b7b;}
body.theme-xp  .card, body.theme-xp  .stream, body.theme-xp  .mod-body,
body.theme-98 .card, body.theme-98 .stream, body.theme-98 .mod-body{
  background: var(--card,#f6f9ff) !important; color: var(--text,#000) !important;
}
body.theme-98 select, body.theme-xp select{background:#fff; color:#000; border:1px solid var(--select-border,#7b7b7b);}
</style></head>
<body>
<div id="app">
  <div id="toolbar">
      <span class="title">Noisetown Ultimate</span>
    <button id="startAudio" class="btn">🎵 Start Audio</button>
    <button id="addBlock" class="btn">➕ Add Block</button>
    <button id="editToggle" class="btn" aria-pressed="false">✏️ Edit: OFF</button>
    <button id="styleMode" class="btn" aria-pressed="false">🎨 Style Mode: OFF</button>
    
    <select id="themePicker" class="btn"><option value="flat">Theme: Flat (Default)</option><option value="win98">Theme: Windows 98</option><option value="winxp">Theme: Windows XP</option></select>
<div class="spacer"></div>
    <button id="saveSession" class="btn">💾 Save</button>
    <button id="savePreset" class="btn">💾 Save Preset+Audio</button>
    <input id="loadFile" type="file" accept="application/json" style="display:none">
    <button id="loadSession" class="btn">📂 Load</button>
    <input id="loadPresetFile" type="file" accept="application/json" style="display:none">
    <button id="loadPreset" class="btn">📂 Load Preset</button>
  </div>
  <div id="main"></div>
  <div id="modeToast" role="status" aria-live="polite"></div>
</div>

<!-- Style panel -->
<div id="stylePanel" class="style-panel">
  <h4>Style Painter</h4>
  <div class="row">
    <label>Preset</label>
    <select id="stylePreset">
      <option value="">Custom…</option>
      <option value="bevel">Beveled</option>
      <option value="shadow">Shadow</option>
      <option value="soft">Soft Card</option>
      <option value="glow">Glow</option>
      <option value="flat">Flat</option>
      </select>
  </div>
  <div class="row">
    <label>Radius</label><input id="styRadius" type="range" min="0" max="20" step="1" value="8">
  </div>
  <div class="row">
    <label>Shadow</label><input id="styShadow" type="range" min="0" max="40" step="1" value="12">
  </div>
  <div class="row">
    <label>Apply to</label>
    <select id="styScope">
      <option value="element">This element</option>
      <option value="stream">This stream</option>
      <option value="block">This block</option>
      <option value="global">Global</option>
    </select>
  </div>
  <div class="row">
    <button id="styApply" class="btn">Apply</button>
    <button id="styResetTheme" class="btn">Reset</button>
    <button id="stySaveTheme" class="btn" style="margin-left:auto">Save Theme JSON</button>
  </div>
  <div class="small">Hover to select an element. Click to focus. Adjust, then Apply.</div>
</div>

<script>
<<<<<<< HEAD
=======
  /* ==== Dark palette util (ColorHunt-inspired, WCAG-aware) ==== */
  function hexToRgb(hex){
    const m = /^#?([a-f\d]{2})([a-f\d]{2})([a-f\d]{2})$/i.exec(hex);
    return m ? [parseInt(m[1],16)/255, parseInt(m[2],16)/255, parseInt(m[3],16)/255] : [0,0,0];
  }
  function relLum([r,g,b]){ const f=x=>x<=0.03928?x/12.92:Math.pow((x+0.055)/1.055,2.4);
    const [R,G,B]=[f(r),f(g),f(b)]; return 0.2126*R + 0.7152*G + 0.0722*B; }
  function contrastRatio(c1, c2){
    const L1=relLum(hexToRgb(c1)), L2=relLum(hexToRgb(c2));
    const [a,b]=L1>L2?[L1,L2]:[L2,L1]; return (a+0.05)/(b+0.05);
  }
  function ensureTextContrast(bg, text="#eaeaf0"){ return contrastRatio(bg, text) < 4.5 ? "#f2f2f5" : text; }
  window.DARK_PALETTES = Array.isArray(window.DARK_PALETTES) ? window.DARK_PALETTES : [
    ["#0F0F0F","#232D3F","#3F4E4F","#A27B5C"],
    ["#11111B","#1E1E2E","#313244","#89B4FA"],
    ["#0B0C10","#1F2833","#C5C6C7","#66FCF1"],
    ["#0D0D0D","#202020","#2F2F2F","#F2A900"],
    ["#121212","#1E1E1E","#2C2C2C","#A78BFA"],
    ["#0A0F14","#11171F","#1C2733","#00BCD4"],
    ["#0E131F","#1A2130","#293349","#E63946"],
    ["#151515","#222222","#333333","#FF6F61"],
    ["#0A0A0A","#1A1A1A","#2B2B2B","#6CCFF6"],
    ["#0C0D0E","#191B1F","#2B2F36","#ED6EA0"]
  ]
  window.pickDarkPalette = window.pickDarkPalette || function(){ return window.DARK_PALETTES[Math.floor(Math.random()*window.DARK_PALETTES.length)]; }
  window.pick2DarkPalette = window.pick2DarkPalette || window.pickDarkPalette;
  window.applyPaletteToVars = window.applyPaletteToVars || function(p){
    const [bg, panel, card, accent] = p;
    const root = document.documentElement;
    const text = ensureTextContrast(bg, "#eaeaf0");
    root.style.setProperty('--bg', bg);
    root.style.setProperty('--panel', panel);
    root.style.setProperty('--card', card);
    root.style.setProperty('--accent', accent);
    root.style.setProperty('--text', text);
    root.style.setProperty('--muted', "#a0a3a8");
    root.style.setProperty('--select', accent);
    root.style.setProperty('--select-border', card);
  }

  // ==== Expanded Dark Palettes (ColorHunt-inspired) ====
  window.DARK_PALETTES = window.DARK_PALETTES || [
    ["#0F0F0F","#232D3F","#3F4E4F","#A27B5C"],
    ["#11111B","#1E1E2E","#313244","#89B4FA"],
    ["#0B0C10","#1F2833","#C5C6C7","#66FCF1"],
    ["#0D0D0D","#202020","#2F2F2F","#F2A900"],
    ["#121212","#1E1E1E","#2C2C2C","#A78BFA"],
    ["#0A0F14","#11171F","#1C2733","#00BCD4"],
    ["#0E131F","#1A2130","#293349","#E63946"],
    ["#151515","#222222","#333333","#FF6F61"],
    ["#0A0A0A","#1A1A1A","#2B2B2B","#6CCFF6"],
    ["#0C0D0E","#191B1F","#2B2F36","#ED6EA0"],
    ["#111111","#2A2438","#352F44","#5C5470"],
    ["#0B132B","#1C2541","#3A506B","#5BC0BE"],
    ["#0D1B2A","#1B263B","#415A77","#E0E1DD"],
    ["#101418","#1B232E","#2C3A4F","#40C463"],
    ["#0D0C1D","#161B33","#474973","#A69CAC"],
    ["#0D1321","#1D2D44","#3E5C76","#748CAB"],
    ["#0E0F1A","#1B1F3B","#313866","#97A0E0"],
    ["#0A0E14","#141B2D","#233554","#E43D40"],
    ["#0F172A","#1E293B","#334155","#F472B6"],
    ["#130F40","#1E1E60","#30336B","#22A6B3"],
    ["#0A0908","#22333B","#5E503F","#C6AC8F"],
    ["#1B1B1B","#2C2C2C","#3D3D3D","#FF7F50"],
    ["#0B0A07","#1D1A16","#403D39","#E07A5F"],
    ["#171717","#2D2D2D","#404040","#10B981"],
    ["#0E0D0D","#1A1A1A","#2D2D2D","#FF4D6D"],
    ["#09090B","#18181B","#27272A","#22D3EE"],
    ["#0E141B","#1B2430","#4A6572","#F7C59F"],
    ["#0B0C10","#1C1F26","#2A2F36","#FF3B30"],
    ["#0E1E1E","#1A2A2A","#2E3B3B","#F9A826"],
    ["#141414","#1F1F1F","#2A2A2A","#6EE7B7"],
    ["#0F0A0A","#1F0E0E","#2F1414","#F25F5C"],
    ["#0C0A3E","#1B1B6E","#3A0CA3","#FF5D8F"],
    ["#081C15","#1B4332","#2D6A4F","#95D5B2"],
    ["#0B0F0C","#1E2B1F","#334D35","#9FE870"],
    ["#0B090A","#161A1D","#2B2D42","#EF233C"],
    ["#0C0F0A","#1C2818","#2F3E2C","#8FD694"],
    ["#0F1020","#171738","#2E2B5F","#E8458B"],
    ["#12100E","#1D1A16","#2C2622","#E0A96D"],
    ["#0F0E17","#1A1B26","#232946","#E53170"],
    ["#0B0D12","#16222A","#2C3E50","#E74C3C"],
    ["#10141B","#1E2933","#36454F","#F59E0B"],
    ["#0E1220","#1A1F36","#2E3A59","#32E0C4"],
    ["#0A0E1A","#141C2F","#253B6E","#60A5FA"],
    ["#0E0E52","#1C1C7A","#2E2E9A","#FF5470"],
    ["#0A0D0F","#1D2125","#2F3438","#FF6F00"],
    ["#0F1021","#191A32","#2A2B45","#64DFDF"],
    ["#0B1321","#1D2D44","#3E5C76","#D72638"],
    ["#0D0D0D","#242B2E","#2F3B3E","#66D7D1"],
    ["#0D0208","#2C0510","#35061A","#FF5E6C"],
    ["#0E0A0F","#2A1F2D","#3E2C41","#D90368"],
    ["#0E0D0B","#24221F","#3A3730","#F4A261"],
    ["#0E0F0C","#1B201C","#2C3639","#A27B5C"],
    ["#090C08","#132A13","#184E77","#52B788"],
    ["#0B090A","#191516","#2D2426","#E5383B"],
    ["#0F0E0E","#1F1B1B","#2E2A2A","#EC8F6A"],
    ["#0A0A0A","#151515","#212121","#29AB87"],
    ["#131516","#1E2428","#2D343C","#76E4F7"],
    ["#0B0E11","#151A1F","#2D3436","#E17055"],
    ["#0A0718","#1B163F","#2E2A68","#9A4DFF"],
    ["#0B0A07","#1E2019","#2D3123","#DDB967"],
    ["#0E131B","#182230","#26364D","#61C0BF"]
  ];
  window.pickDarkPalette = window.pickDarkPalette || function(){ return window.DARK_PALETTES[Math.floor(Math.random()*window.DARK_PALETTES.length)]; }
  window.pick2DarkPalette = window.pick2DarkPalette || window.pickDarkPalette;

>>>>>>> 7fa1a1e2
  /* --- Granular Worklet Source --- */
  ;(function ensureGranularWorklet(){
    if(self._granularWorkletReady) return;
    const code = `
      class GranularProcessor extends AudioWorkletProcessor {
        static get parameterDescriptors(){
          return [
            { name:'rate', defaultValue:1, minValue:0.25, maxValue:4 },
            { name:'transpose', defaultValue:0, minValue:-12, maxValue:12 },
            { name:'grainSize', defaultValue:0.08, minValue:0.02, maxValue:0.2 },
            { name:'overlap', defaultValue:0.6, minValue:0.1, maxValue:0.95 },
            { name:'gate', defaultValue:0, minValue:0, maxValue:1 }
          ];
        }
        constructor(){
          super();
          this.bufL = null; this.bufR = null;
          this.len = 0; this.pos = 0; this.loop = true; this.reverse = false;
          this.sr = sampleRate;
          this._win = {}; // Hann cache
          this.port.onmessage = (e)=>{
            const d = e.data||{};
            if(d.type==='setBuffer'){
              this.bufL = d.L || null; this.bufR = d.R || null;
              this.len = (this.bufL && this.bufL.length)|0; this.pos = Math.max(0, Math.min(this.pos, this.len-1));
            }else if(d.type==='seek'){
              const t = d.time||0; this.pos = Math.max(0, Math.min(Math.floor(t*this.sr), this.len-1));
            }else if(d.type==='params'){
              if(typeof d.loop==='boolean') this.loop = d.loop;
              if(typeof d.reverse==='boolean') this.reverse = d.reverse;
            }
          };
        }
        hann(n){
          if(this._win[n]) return this._win[n];
          const w = new Float32Array(n); for(let i=0;i<n;i++) w[i]=0.5*(1-Math.cos(2*Math.PI*i/(n-1)));
          return (this._win[n]=w);
        }
        process(inputs, outputs, params){
          const outL = outputs[0][0]; const outR = outputs[0][1] || outputs[0][0];
          outL.fill(0); outR.fill(0);
          if(!this.bufL || this.len<=1) return true;

          const gate = (params.gate.length>1?params.gate[0]:params.gate[0])|0;
          if(!gate){ return true; } // silent when gate=0 (not playing)

          const rate = params.rate.length>1 ? params.rate[0] : params.rate[0];
          const semi = params.transpose.length>1 ? params.transpose[0] : params.transpose[0];
          const grainSec = params.grainSize[0];
          const ov = params.overlap[0];

          const pitch = Math.pow(2, semi/12);
          const grainLen = Math.max(32, Math.floor(grainSec * this.sr));
          const hop = Math.max(1, Math.floor(grainLen * (1-ov)));
          const win = this.hann(grainLen);

          // Simple 1-grain OLA per block (cheap & stable)
          for(let i=0; i<outL.length; i++){
            // compute source index for this output sample
            // time-stretch: advance read head by 'rate' every 'hop' samples
            if(i % hop === 0){
              const step = (this.reverse ? -1 : 1) * Math.max(0.0001, rate) * hop;
              this.pos += step;
              if(this.loop){
                while(this.pos < 0) this.pos += this.len;
                while(this.pos >= this.len) this.pos -= this.len;
              }else{
                if(this.pos < 0 || this.pos >= this.len){ this.pos = Math.max(0, Math.min(this.pos, this.len-1)); }
              }
            }

            // pitch: resample within the grain
            const gphase = (i % grainLen) / grainLen;
            const srcIndex = this.pos + (gphase * grainLen) * (this.reverse ? -pitch : pitch);
            let j = Math.floor(srcIndex);
            let a = srcIndex - j;

            if(this.loop){
              while(j < 0) j += this.len;
              while(j >= this.len) j -= this.len;
            }else{
              if(j < 0){ j = 0; a = 0; }
              if(j >= this.len-1){ j = this.len-2; a = 1; }
            }

            const l0 = this.bufL[j] || 0, l1 = this.bufL[(j+1) % this.len] || 0;
            const r0 = (this.bufR?this.bufR[j]:l0), r1 = (this.bufR?this.bufR[(j+1)%this.len]:l1);
            const w = win[Math.floor(gphase*(win.length-1))];
            const sL = (l0 + (l1-l0)*a) * w;
            const sR = (r0 + (r1-r0)*a) * w;

            outL[i] += sL;
            outR[i] += sR;
          }
          return true;
        }
      }
      registerProcessor('granular-processor', GranularProcessor);
    `;
    const blob = new Blob([code], {type:'application/javascript'});
    self._granularWorkletURL = URL.createObjectURL(blob);
    self._granularWorkletReady = true;
  })();

(function(){
  // ===== Utilities =====

<<<<<<< HEAD
=======
  // ==== Random Dark Theme utilities (ColorHunt-inspired) ====
  function hexToRgb(hex){
    const m = /^#?([a-f\d]{2})([a-f\d]{2})([a-f\d]{2})$/i.exec(hex);
    if(!m) return [0,0,0];
    return [parseInt(m[1],16)/255, parseInt(m[2],16)/255, parseInt(m[3],16)/255];
  }
  function relLum([r,g,b]){ // sRGB to relative luminance
    const f = x => (x<=0.03928? x/12.92 : Math.pow((x+0.055)/1.055, 2.4));
    const [R,G,B] = [f(r), f(g), f(b)];
    return 0.2126*R + 0.7152*G + 0.0722*B;
  }
  function contrastRatio(c1, c2){
    const L1 = relLum(hexToRgb(c1)), L2 = relLum(hexToRgb(c2));
    const [a,b] = L1>L2 ? [L1,L2] : [L2,L1];
    return (a+0.05)/(b+0.05);
  }
  function ensureTextContrast(bg, text){
    // if contrast < 4.5, force text to white or very light gray
    if(contrastRatio(bg, text) < 4.5){
      return "#f2f2f5";
    }
    return text;
  }
  // Curated dark palettes (hex) inspired by ColorHunt dark collections
  /* PALETTES REPLACED */
  window.pickDarkPalette = window.pickDarkPalette || function(){
    return window.DARK_PALETTES[Math.floor(Math.random()*window.DARK_PALETTES.length)];
  }
  window.applyPaletteToVars = window.applyPaletteToVars || function(p){
    const [bg, panel, card, accent] = p;
    // derive text & muted ensuring contrast
    let text = ensureTextContrast(bg, "#eaeaf0");
    const muted = "#a0a3a8";
    const root = document.documentElement;
    root.style.setProperty('--bg', bg);
    root.style.setProperty('--panel', panel);
    root.style.setProperty('--card', card);
    root.style.setProperty('--accent', accent);
    root.style.setProperty('--text', text);
    root.style.setProperty('--muted', muted);
    root.style.setProperty('--select', accent);
    root.style.setProperty('--select-border', card);
  }

  // === Random dark theme generator ===
  function hsl(h,s,l){ return `hsl(${Math.round(h)}, ${Math.round(s)}%, ${Math.round(l)}%)`; }
  function clamp01(x){ return x<0?0:(x>1?1:x); } // ensure present
  function randomDarkTheme(seed=Math.random()){
    // base hue and accent hue (30-330 apart)
    const baseH = Math.floor(seed*360);
    const accentH = (baseH + 180 + Math.floor(seed*90)-45 + 360) % 360;
    // Construct a tasteful dark palette
    const bgL = 8 + Math.floor(seed*4);          // 8–12
    const panelL = bgL + 6;                      // panel slightly lighter
    const cardL = panelL + 6;                    // card lighter
    const textL = 92;                            // near-white
    const mutedL = 65;
    const sAcc = 70;                              // accent saturation
    const accL = 55;
    const selL = 20;
    const selBorL = 35;
    return {
      '--bg':        hsl(baseH, 12, bgL),
      '--panel':     hsl(baseH, 12, panelL),
      '--card':      hsl(baseH, 12, cardL),
      '--text':      hsl(baseH, 10, textL),
      '--muted':     hsl(baseH, 10, mutedL),
      '--accent':    hsl(accentH, sAcc, accL),
      '--select':    hsl(accentH, 35, selL),
      '--select-border': hsl(accentH, 40, selBorL)
    };
  }
  function applyThemeVars(vars){
    const root = document.documentElement;
    Object.entries(vars).forEach(([k,v])=> root.style.setProperty(k, v));
  }

>>>>>>> 7fa1a1e2
  function applyIndepRouting(sample, gA, gB){
    try{
      if(sample.indepTP){
        if(!sample.A.proc) sample.A.proc = createGranularNodeFor(sample.A);
        if(!sample.B.proc) sample.B.proc = createGranularNodeFor(sample.B);
        if(sample.A.proc){ try{ sample.A.proc.disconnect(); }catch(e){} sample.A.proc.connect(gA); }
        if(sample.B.proc){ try{ sample.B.proc.disconnect(); }catch(e){} sample.B.proc.connect(gB); }
      }else{
        try{ if(sample.A.proc) sample.A.proc.disconnect(); }catch(e){}
        try{ if(sample.B.proc) sample.B.proc.disconnect(); }catch(e){}
      }
    }catch(e){ console.warn('applyIndepRouting', e); }
  }

  function createGranularNodeFor(side){
    if(!ACTX || !ACTX.audioWorklet) return null;
    try{
      const node = new AudioWorkletNode(ACTX, 'granular-processor', { numberOfInputs:0, numberOfOutputs:1, outputChannelCount:[2] });
      node.parameters.get('rate').value = 1;
      node.parameters.get('transpose').value = 0;
      node.parameters.get('grainSize').value = 0.08;
      node.parameters.get('overlap').value = 0.6;
      node.parameters.get('gate').value = 0;
      // send buffer if available
      if(side && side.buf){
        const L = side.buf.getChannelData(0).slice();
        const R = (side.buf.numberOfChannels>1) ? side.buf.getChannelData(1).slice() : null;
        node.port.postMessage({type:'setBuffer', L, R});
      }
      return node;
    }catch(e){ console.warn('Granular node create failed', e); return null; }
  }
  function clamp01(x){ return x<0?0:(x>1?1:x); }
  function makeReversedBuffer(buf){
    if(!buf) return null;
    const out = new AudioBuffer({length: buf.length, numberOfChannels: buf.numberOfChannels, sampleRate: buf.sampleRate});
    for(let ch=0; ch<buf.numberOfChannels; ch++){
      const src = buf.getChannelData(ch);
      const dst = out.getChannelData(ch);
      for(let i=0, n=src.length; i<n; i++) dst[i] = src[n-1-i];
    }
    return out;
  }

  const GRID = 16; // snap size (px)
  const LFO_TICKS = [];
  let LFO_LOOP_STARTED = false;
  function ensureLfoLoop(){
    if(LFO_LOOP_STARTED) return;
    LFO_LOOP_STARTED = true;
    const loop = (ts)=>{ for(const fn of LFO_TICKS){ try{ fn(ts); }catch(e){} } requestAnimationFrame(loop); };
    requestAnimationFrame(loop);
  }

  const qs = (sel, root=document)=>root.querySelector(sel);
  const qsa = (sel, root=document)=>Array.from(root.querySelectorAll(sel));
  const ce = (tag, cls)=>{ const el=document.createElement(tag); if(cls) el.className=cls; return el; };
  const fmtPan = v => (Math.abs(v)<0.01 ? 'C' : (v<0?`L ${Math.round(-v*100)}%`:`R ${Math.round(v*100)}%`));
  const valueToFreq = x => 300 * Math.pow(20000/300, x); // 0..1 -> 300..20000 Hz
  const clamp = (v,min,max)=>Math.min(max,Math.max(min,v));
  const tip = (el, text)=>{ el.setAttribute('title', text); el.classList.add('hasTip'); };

  // ===== Audio Master Graph =====
  let ACTX = null;
  const MASTER = { pre:null, limiter:null };

  
  async function loadGranularWorklet(){
    try{
      ensureGranularWorklet();
      await ACTX.audioWorklet.addModule(self._granularWorkletURL);
    }catch(e){ console.warn('Granular worklet failed to load', e); }
  }
function bootAudio(){
    if(ACTX) return;
    ACTX = new (window.AudioContext || window.webkitAudioContext)({ latencyHint:'interactive' });

    MASTER.pre = ACTX.createGain(); MASTER.pre.gain.value = 1.0;
    MASTER.limiter = ACTX.createDynamicsCompressor();
    MASTER.limiter.threshold.value = -6; MASTER.limiter.knee.value = 6; MASTER.limiter.ratio.value = 6;
    MASTER.limiter.attack.value = 0.003; MASTER.limiter.release.value = 0.25;

    MASTER.pre.connect(MASTER.limiter);
    MASTER.limiter.connect(ACTX.destination);
  }

  // ===== Blocks & Streams =====
  const main = qs('#main');
  const blocks = [];        // { el, bus, analyser, cvs, ctx, streams:[] }
  const streamSpectros = []; // for spectrogram draw loop

  let blockCount = 0;

  function addBlock(){
    if(!ACTX){ bootAudio(); /* resume only on Start Audio click */ }
    const blockEl = ce('div','block');
    const id = ++blockCount;
    blockEl.dataset.id = id;
    blockEl.innerHTML = `
      <h2><span class="dragHandle" style="cursor:move">⣿</span> Block ${id}</h2>
      <div class="row">
        <label>Block Vol</label><input type="range" class="blockVol" min="0" max="1" step="0.001" value="1.0"><span class="small bVolVal">100%</span>
        <button class="btn addStream">Add Stream</button>
        <canvas class="scope" aria-label="Oscilloscope for Block ${id}"></canvas>
      </div>
      <div class="streams"></div>
    `;
    
    // Add reset buttons to block-level sliders (excluding volume)
    ;(function addBlockSliderResets(){
      const ranges = blockEl.querySelectorAll('input[type="range"]');
      ranges.forEach(r=>{
        if(r.classList.contains('no-reset') || r.classList.contains('vol') || /vol/i.test(r.className) || /vol/i.test(r.id||'')) return;
        if(r.nextElementSibling && r.nextElementSibling.classList && r.nextElementSibling.classList.contains('reset')) return;
        const btn = document.createElement('button');
        btn.className = 'btn btn-xs reset';
        btn.textContent = '↺';
        btn.title = 'Reset to default';
        btn.style.marginLeft = '4px';
        r.setAttribute('data-default', r.defaultValue);
        r.insertAdjacentElement('afterend', btn);
        btn.addEventListener('click', ()=>{
          const def = r.getAttribute('data-default');
          if(def!=null){ r.value = def; r.dispatchEvent(new Event('input', {bubbles:true})); }
        });
      });
    })();
const bus = ACTX.createGain(); bus.gain.value = 1.0; bus.connect(MASTER.pre);
    // Per-block analyser for oscilloscope
    const analyser = ACTX.createAnalyser(); analyser.fftSize = 1024;
    bus.connect(analyser);

    const bVol = qs('.blockVol', blockEl);
    const bVolVal = qs('.bVolVal', blockEl);
    bVol.addEventListener('input', ()=>{
      bus.gain.setTargetAtTime(parseFloat(bVol.value)||0, ACTX.currentTime, 0.02);
      bVolVal.textContent = Math.round(parseFloat(bVol.value)*100) + '%';
    });

    qs('.addStream', blockEl).addEventListener('click', ()=>{
      const sIdx = qs('.streams', blockEl).children.length + 1;
      const s = createStream(sIdx, bus);
      qs('.streams', blockEl).appendChild(s.el);
    });

    // Init canvas size for block scope
    const cvs = qs('.scope', blockEl);
    const ctx = cvs.getContext('2d', { willReadFrequently: true });
    const resizeScope = ()=>{ const bb = cvs.getBoundingClientRect(); cvs.width = Math.max(220, Math.floor(bb.width)); cvs.height = 60; };
    resizeScope(); window.addEventListener('resize', resizeScope);

    const blockModel = { el:blockEl, bus, analyser, cvs, ctx, streams:[] };
    blocks.push(blockModel);

    // Drag (Edit mode)
    const handle = blockEl.querySelector('.dragHandle');
    let drag = null;
    
    handle.addEventListener('mousedown', (e)=>{
      if(!editMode) return;
      const r = blockEl.getBoundingClientRect();
      const parentR = main.getBoundingClientRect();
      drag = {dx:e.clientX - r.left, dy:e.clientY - r.top, parentR, w:r.width, h:r.height};
      blockEl.classList.add('dragging');
      e.preventDefault();
    });
    window.addEventListener('mousemove', (e)=>{
      if(!drag) return;
      let x = e.clientX - drag.parentR.left - drag.dx + main.scrollLeft;
      let y = e.clientY - drag.parentR.top - drag.dy + main.scrollTop;
      // grid snap
      x = Math.round(x / GRID) * GRID;
      y = Math.round(y / GRID) * GRID;
      blockEl.style.left = x + 'px';
      blockEl.style.top = y + 'px';
      blockEl.style.position = 'absolute';
      // fixed width based on initial down
      blockEl.style.width = Math.max(520, Math.floor(drag.w)) + 'px';
    });
    window.addEventListener('mouseup', ()=>{
      if(!drag) return;
      drag=null;
      blockEl.classList.remove('dragging');
    });
main.appendChild(blockEl);

return blockModel;
  }

  function createStream(idx, blockBus){
    const el = ce('div','stream');
    el.innerHTML = `
      
      <h3>Stream ${idx}</h3>
      <div class="row aRow">
        <label>A</label><input class="fileA" type="file" accept="audio/*"><span class="small aName">none</span>
        <div class="spacer"></div>
        <div class="small">A&nbsp;Pos</div>
        <input class="scrubA" type="range" min="0" max="1" step="0.001" value="0" style="width:220px">
        <span class="small curTimeA">0:00</span>
      </div>
      <div class="row bRow">
        <label>B</label><input class="fileB" type="file" accept="audio/*"><span class="small bName">none</span>
        <div class="spacer"></div>
        <div class="small">B&nbsp;Pos</div>
        <input class="scrubB" type="range" min="0" max="1" step="0.001" value="0" style="width:220px">
        <span class="small curTimeB">0:00</span>
      </div>
      <div class="row">
        <button class="btn play">▶ Play</button>
        <button class="btn stop">⏹ Stop</button>
        <label>Loop</label><input type="checkbox" class="loop" checked>
        <div class="spacer"></div>
      



      
      
      </div>
      <div class="row">
        <label>A↔B</label>
        <input class="ab midiable" type="range" min="0" max="1" step="0.001" value="0.5">
        <span class="small abVal">A=B</span>
      </div>
      <div class="row">
        <label>Vol</label>
        <input class="vol midiable" type="range" min="0" max="1" step="0.001" value="1"><span class="small volVal">100%</span>
        <label style="margin-left:10px;">Pan</label>
        <input class="pan midiable" type="range" min="-1" max="1" step="0.001" value="0"><span class="small panVal">C</span>
        <button class="btn mute" title="Mute">Mute</button>
      </div>
<!-- Vertical dropdown modules -->
      <div class="mods">\n
      <div class="mod mod-timepitch">
        <div class="mod-hdr"><span class="name">Time &amp; Pitch</span><span class="carat">▸</span></div>
        <div class="mod-body">
<div class="row">
        <label>Tempo</label>
        <input class="tempo midiable" type="range" min="0.25" max="4" step="0.01" value="1"><span class="small tempoVal">1.00×</span>
        <label style="margin-left:10px;">Pitch</label>
        <input class="pitch midiable" type="range" min="-12" max="12" step="1" value="0"><span class="small pitchVal">0 st</span>
        <label style="margin-left:10px;">Advanced (independent)</label>
        <input class="indepTP" type="checkbox">
      </div>
      <div class="row">
        <label>Reverse A</label><input class="revA" type="checkbox">
        <label style="margin-left:10px;">Reverse B</label><input class="revB" type="checkbox">
      </div>
        </div>
      </div>
    

        <div class="mod muffleMod">
          <div class="mod-hdr"><span class="name">Muffle</span><span class="carat">▸</span></div>
          <div class="mod-body">
            <div class="row">
              <button class="btn muffle">Muffle: OFF</button>
              <label>Amt</label><input class="mAmt midiable" type="range" min="0" max="1" step="0.001" value="1">
              <span class="small hz">Cutoff: 20,000 Hz</span>
            </div>
          </div>
        </div>

        <div class="mod toneMod">
          <div class="mod-hdr"><span class="name">Tone</span><span class="carat">▸</span></div>
          <div class="mod-body">
            <div class="row">
              <button class="btn tone">Tone: OFF</button>
              <label>Wave</label>
              <select class="tWave"><option>sine</option><option>square</option><option>triangle</option><option>sawtooth</option></select>
              <label>Preset</label>
              <select class="tPreset">
                <option value="custom">Custom</option>
                <option value="schumann">Schumann (7.83 Hz)</option>
                <option value="delta">Delta (0.5–4)</option>
                <option value="theta">Theta (4–8)</option>
                <option value="alpha">Alpha (8–12)</option>
                <option value="beta">Beta (12–30)</option>
                <option value="gamma">Gamma (30–45)</option>
              </select>
            </div>
            <div class="row">
              <label>Base</label><input class="tBase midiable" type="number" min="20" max="2000" value="200" style="width:70px" title="Carrier base frequency in Hz">
              <label>Δ</label><input class="tBeat midiable" type="number" min="0" max="45" value="10" style="width:60px" title="Binaural beat delta between left and right oscillators (Hz)">
              <label>Level</label><input class="tLevel midiable" type="range" min="0" max="1" step="0.001" value="0.2" style="width:120px" title="Output level of the tone generator">
              <span class="small tSum">L 195.0 Hz / R 205.0 Hz</span>
            </div>
          </div>
        </div>

        <div class="mod noiseMod">
          <div class="mod-hdr"><span class="name">Noise</span><span class="carat">▸</span></div>
          <div class="mod-body">
            <div class="row">
              <button class="btn noise">Noise: OFF</button>
              <label>Type</label><select class="nType"><option>white</option><option>pink</option><option>brown</option></select>
              <label>Level</label><input class="nLevel midiable" type="range" min="0" max="1" step="0.001" value="0.2" style="width:140px" title="Output level of the noise generator">
              <label>Tilt</label><input class="nTilt midiable" type="range" min="-1" max="1" step="0.01" value="0" style="width:140px" title="Spectral tilt: negative = darker (low boost), positive = brighter (high boost)">
            </div>
          </div>
        </div>

        <div class="mod eqMod">
          <div class="mod-hdr"><span class="name">EQ</span><span class="carat">▸</span></div>
          <div class="mod-body">
            <div class="row">
              <label class="hasTip" title="Low shelf: boosts/attenuates low frequencies around 120 Hz">Low</label>
              <input class="eqLow midiable" type="range" min="-12" max="12" step="0.1" value="0" style="width:140px"><span class="small eqLowVal">0.0 dB</span>
              <label class="hasTip" title="Mid peaking filter near 1 kHz">Mid</label>
              <input class="eqMid midiable" type="range" min="-12" max="12" step="0.1" value="0" style="width:140px"><span class="small eqMidVal">0.0 dB</span>
              <label class="hasTip" title="High shelf: boosts/attenuates high frequencies above ~8 kHz">High</label>
              <input class="eqHigh midiable" type="range" min="-12" max="12" step="0.1" value="0" style="width:140px"><span class="small eqHighVal">0.0 dB</span>
            </div>
          </div>
        </div>

        <div class="mod fxMod">
          <div class="mod-hdr"><span class="name">FX Chain</span><span class="carat">▸</span></div>
          <div class="mod-body">
            <div class="row">
              <label class="hasTip" title="Wet/dry balance for the FX return">FX Mix</label>
              <input class="fxMix midiable" type="range" min="0" max="1" step="0.001" value="0" style="width:140px"><span class="small fxMixVal">0%</span>
              <label class="hasTip" title="Delay time in seconds">Delay</label>
              <input class="fxDelay midiable" type="range" min="0" max="1" step="0.001" value="0.25" style="width:140px"><span class="small fxDelayVal">0.25s</span>
              <label class="hasTip" title="Feedback amount (how much of the delay output is fed back)">Feedback</label>
              <input class="fxFb midiable" type="range" min="0" max="0.95" step="0.001" value="0.3" style="width:140px"><span class="small fxFbVal">30%</span>
              <label class="hasTip" title="Waveshaper distortion amount">Dist</label>
              <input class="fxDist midiable" type="range" min="0" max="1" step="0.001" value="0" style="width:140px"><span class="small fxDistVal">0%</span>
            </div>
          </div>
        </div>

        <div class="mod modMatrix">
          <div class="mod-hdr"><span class="name">Modulation</span><span class="carat">▸</span></div>
          <div class="mod-body">
            <div class="row">
              <button class="btn lfoOn" title="Toggle low-frequency oscillator modulation">LFO: OFF</button>
              <label class="hasTip" title="Which parameter the LFO modulates">Target</label>
              <select class="lfoTarget"><option value="pan">Pan</option><option value="vol">Volume</option><option value="lpf">LPF Cutoff</option><option value="tempo">Tempo</option><option value="pitch">Pitch</option><option value="ab">A↔B Mix</option><option value="apos">A Position</option><option value="bpos">B Position</option></select>
              <label class="hasTip" title="Oscillation speed of LFO">Rate</label>
              <input class="lfoRate midiable" type="range" min="0.05" max="10" step="0.01" value="0.5"><span class="small lfoRateVal">0.50 Hz</span>
              <label class="hasTip" title="Modulation amount of LFO">Depth</label>
              <input class="lfoDepth midiable" type="range" min="0" max="1" step="0.001" value="0.4"><span class="small lfoDepthVal">40%</span>
            </div>
            <div class="row">
              <label class="hasTip" title="Attack: time to rise from 0 to peak">Env A</label>
              <input class="envA midiable" type="range" min="0.001" max="2" step="0.001" value="0.01"><span class="small envAVal">10 ms</span>
              <label class="hasTip" title="Decay: time to drop from peak to sustain level">D</label>
              <input class="envD midiable" type="range" min="0.001" max="2" step="0.001" value="0.2"><span class="small envDVal">0.20 s</span>
              <label class="hasTip" title="Sustain: level held while note is on">S</label>
              <input class="envS midiable" type="range" min="0" max="1" step="0.001" value="0.7"><span class="small envSVal">70%</span>
              <label class="hasTip" title="Release: time to fall back to 0 after stop">R</label>
              <input class="envR midiable" type="range" min="0.001" max="3" step="0.001" value="0.4"><span class="small envRVal">0.40 s</span>
            </div>
          </div>
        </div>

        <div class="mod spaceMod">
          <div class="mod-hdr"><span class="name">Spaces</span><span class="carat">▸</span></div>
          <div class="mod-body">
            <div class="row">
              <label>Preset</label>
              <select class="spPreset">
                <option value="none">None</option>
                <option value="hall">Hall</option>
                <option value="studio">Studio</option>
                <option value="cabin">Cabin</option>
              </select>
              <label>Mix</label><input class="spMix midiable" type="range" min="0" max="1" step="0.001" value="0"><span class="small spMixVal">0%</span>
              <label>Decay</label><input class="spDecay midiable" type="range" min="0.2" max="6" step="0.01" value="1.2"><span class="small spDecayVal">1.20 s</span>
              <label>Pre-Delay</label><input class="spPre midiable" type="range" min="0" max="0.25" step="0.001" value="0.0"><span class="small spPreVal">0.00 s</span>
            </div>
          </div>
        </div>

        <div class="mod spectrumMod">
          <div class="mod-hdr"><span class="name">Spectrogram</span><span class="carat">▸</span></div>
          <div class="mod-body">
            <canvas class="spectro" aria-label="Spectrogram"></canvas>
          </div>
        </div>
      </div>
    
      
      </div><div class="mod-body">
<div class="row">
      <label>Tempo</label>
      <input class="tempo midiable" type="range" min="0.25" max="4" step="0.01" value="1"><span class="small tempoVal">1.00×</span>
      <label style="margin-left:10px;">Pitch</label>
      <input class="pitch midiable" type="range" min="-12" max="12" step="1" value="0"><span class="small pitchVal">0 st</span>
      <label style="margin-left:10px;">Advanced (independent)</label>
      <input class="indepTP" type="checkbox">
    </div>
    <div class="row">
      <label>Reverse A</label><input class="revA" type="checkbox">
      <label style="margin-left:10px;">Reverse B</label><input class="revB" type="checkbox">
    </div>
    </div>
  </div>`;

    
    // Dropdown toggles (supports <div class="mod"><div class="mod-hdr">...</div></div>
    // and <details class="mod"><summary>...</summary> ... </details>)
    el.querySelectorAll('.mod').forEach(mod=>{
      const isDetails = mod.tagName && mod.tagName.toLowerCase()==='details';
      const hdr = mod.querySelector('.mod-hdr') || mod.querySelector('summary');
      let carat = mod.querySelector('.carat');
      if(isDetails){
        // Ensure a carat exists in summary for visual consistency
        if(hdr && !carat){
          carat = document.createElement('span');
          carat.className = 'carat';
          carat.textContent = mod.open ? '▾' : '▸';
          hdr.appendChild(carat);
        }
        mod.classList.toggle('open', !!mod.open);
        mod.addEventListener('toggle', ()=>{
          mod.classList.toggle('open', !!mod.open);
          if(carat) carat.textContent = mod.open ? '▾' : '▸';
        });
      }else if(hdr && carat){
        hdr.addEventListener('click', ()=>{
          const open = !mod.classList.contains('open');
          mod.classList.toggle('open', open);
          carat.textContent = open ? '▾' : '▸';
        });
      }
    });

    // --- Nodes per stream ---

    const gA = ACTX.createGain(); gA.gain.value = 1.0;
    const gB = ACTX.createGain(); gB.gain.value = 1.0; // will set by AB
    const sampleVCA = ACTX.createGain(); sampleVCA.gain.value = 1.0; // ADSR applies here (samples only)
    const genSum = ACTX.createGain(); genSum.gain.value = 1.0; // tone/noise path (always audible)
    const preEQ = ACTX.createGain(); // mix of sampleVCA + generators
    const lpf = ACTX.createBiquadFilter(); lpf.type='lowpass'; lpf.frequency.value=20000; lpf.Q.value=0.707;

    // EQ
    const eqLow = ACTX.createBiquadFilter(); eqLow.type='lowshelf'; eqLow.frequency.value=120; eqLow.gain.value=0;
    const eqMid = ACTX.createBiquadFilter(); eqMid.type='peaking'; eqMid.frequency.value=1000; eqMid.Q.value=1; eqMid.gain.value=0;
    const eqHigh = ACTX.createBiquadFilter(); eqHigh.type='highshelf'; eqHigh.frequency.value=8000; eqHigh.gain.value=0;

    // FX chain (distortion -> delay)
    const dryGain = ACTX.createGain(); dryGain.gain.value = 1.0;
    const fxIn = ACTX.createGain(); const fxOut = ACTX.createGain(); fxOut.gain.value = 0;
    const shaper = ACTX.createWaveShaper();
    const delay = ACTX.createDelay(1.0); delay.delayTime.value = 0.25;
    const fb = ACTX.createGain(); fb.gain.value = 0.3;

    // Spaces (per-stream convolver path)
    const spPre = ACTX.createDelay(1.0); spPre.delayTime.value = 0.0;
    const convolver = ACTX.createConvolver(); convolver.normalize = true;
    const spWet = ACTX.createGain(); spWet.gain.value = 0;

    // Sum -> Pan -> Out
    const sum = ACTX.createGain(); const pan = ACTX.createStereoPanner(); pan.pan.value = 0;
    const out = ACTX.createGain(); out.gain.value = 0.5; // default 50%

    // Routing
    gA.connect(sampleVCA); gB.connect(sampleVCA);
    sampleVCA.connect(preEQ);
    genSum.connect(preEQ);
    preEQ.connect(lpf);
    lpf.connect(eqLow); eqLow.connect(eqMid); eqMid.connect(eqHigh);
    // Split to dry/fx/spaces
    eqHigh.connect(dryGain);
    eqHigh.connect(fxIn);
    eqHigh.connect(spPre);
    // FX path
    fxIn.connect(shaper); shaper.connect(delay); delay.connect(fxOut); delay.connect(fb); fb.connect(delay);
    // Spaces path
    spPre.connect(convolver); convolver.connect(spWet);
    // Sum to pan/out
    dryGain.connect(sum); fxOut.connect(sum); spWet.connect(sum); sum.connect(pan); pan.connect(out); out.connect(blockBus);

    // Visuals: per-block oscilloscope is connected at block bus.
    // Per-stream spectrogram analyser:
    const specAnalyser = ACTX.createAnalyser(); specAnalyser.fftSize = 512; out.connect(specAnalyser);

    // Sampler state
    const sample = { indepTP:false, A:{buf:null,revBuf:null,src:null,name:'',dur:0,offset:0,startTime:0, reverse:false}, B:{buf:null,revBuf:null,src:null,name:'',dur:0,offset:0,startTime:0, reverse:false}, loop:true, playing:false, tempo:1.0, pitch:0 };
    // expose for preset save
    el._streamState = sample;

    // LFO state (JS-driven for general targets)
    const lfo = { enabled:false, rate:0.5, depth:0.4, target:'pan', t0:performance.now(), wave:'sine' };
    const sh = { enabled:false, target:'pan', rate:2, depth:0.25, t0:performance.now(), tPrev:0, val:0 };

    // Envelope (ADSR) applied to sampleVCA only
    const env = { a:0.01, d:0.2, s:0.7, r:0.4 };

    // Helpers
    const decodeFile = (file)=> new Promise((res,rej)=>{
      const fr = new FileReader();
      fr.onload = async ev => {
        try{ const buf = await ACTX.decodeAudioData(ev.target.result); res(buf); }
        catch(err){ rej(err); }
      };
      fr.readAsArrayBuffer(file);
    });

    const startSide = (side, gainNode, when=ACTX.currentTime, offset=0, rate=1)=>{
      if(!side.buf) return null;
      try{ if(side.src){ try{ side.src.stop(); }catch(e){} } }catch(e){}
      const src = ACTX.createBufferSource();
      const useBuf = (side.reverse ? (side.revBuf||side.buf) : side.buf);
    src.buffer = useBuf; src.loop = sample.loop;
      src.playbackRate.value = (rate||1);
    src.connect(gainNode);
      src.start(when, (useBuf && useBuf.duration ? (offset % useBuf.duration) : 0));
      side.src = src;
      return src;
    };

    function trigEnvAttack(){
      const now = ACTX.currentTime;
      sampleVCA.gain.cancelScheduledValues(now);
      sampleVCA.gain.setValueAtTime(0, now);
      const base = 1;
      sampleVCA.gain.linearRampToValueAtTime(base, now + env.a);
      sampleVCA.gain.linearRampToValueAtTime(base * env.s, now + env.a + env.d);
    }
    function trigEnvRelease(){
      const now = ACTX.currentTime;
      const cur = sampleVCA.gain.value;
      sampleVCA.gain.cancelScheduledValues(now);
      sampleVCA.gain.setValueAtTime(cur, now);
      sampleVCA.gain.linearRampToValueAtTime(0, now + env.r);
    }

    function startPlayback(){
    const when = ACTX.currentTime + 0.01;
    if(sample.indepTP && sample.A.proc && sample.B.proc){
      // Independent: drive granular processors
      const rate = sample.tempo||1, semi = sample.pitch||0;
      // gate on, set params, seek
      [ ['A', sample.A, gA], ['B', sample.B, gB] ].forEach(([key, side, g])=>{
        const node = side.proc;
        node.parameters.get('rate').value = rate;
        node.parameters.get('transpose').value = semi;
        node.parameters.get('gate').value = 1;
        node.port.postMessage({type:'params', loop: sample.loop, reverse: !!side.reverse});
        const off = side.offset || 0;
        node.port.postMessage({type:'seek', time: off});
      });
      sample.A.startTime = when - (sample.A.offset / rate);
      sample.B.startTime = when - (sample.B.offset / rate);
      sample.playing = true;
      qs('.play', el).classList.add('on');
      try{ trigEnvAttack(); }catch(e){}
    }else{
      // Classic path (tempo & pitch are coupled)
      const rate = (sample.tempo||1) * Math.pow(2, (sample.pitch||0)/12);
      startSide(sample.A, gA, when, sample.A.offset, rate);
      startSide(sample.B, gB, when, sample.B.offset, rate);
      sample.A.startTime = when - (sample.A.offset / rate);
      sample.B.startTime = when - (sample.B.offset / rate);
      sample.playing = true;
      qs('.play', el).classList.add('on');
      try{ trigEnvAttack(); }catch(e){}
    }
  }
    function stopPlayback(){
    try{ if(sample.A.src){ sample.A.src.stop(); sample.A.src.disconnect(); sample.A.src=null; } }catch(e){}
    try{ if(sample.B.src){ sample.B.src.stop(); sample.B.src.disconnect(); sample.B.src=null; } }catch(e){}
    try{ if(sample.indepTP && sample.A.proc){ sample.A.proc.parameters.get('gate').value = 0; } }catch(e){}
    try{ if(sample.indepTP && sample.B.proc){ sample.B.proc.parameters.get('gate').value = 0; } }catch(e){}
    sample.playing = false;
    qs('.play', el).classList.remove('on');
    try{ trigEnvRelease(); }catch(e){}
  }

  // Files
    qs('.fileA', el).addEventListener('change', async (e)=>{
      const f = e.target.files[0]; if(!f) return;
      try{ sample.A.buf = await decodeFile(f); sample.A.revBuf = makeReversedBuffer(sample.A.buf);
        
        if(sample.A.proc){
          const L = sample.A.buf.getChannelData(0).slice();
          const R = (sample.A.buf.numberOfChannels>1)?sample.A.buf.getChannelData(1).slice():null;
          sample.A.proc.port.postMessage({type:'setBuffer', L, R});
          if(sample.playing){ sample.A.proc.port.postMessage({type:'seek', time: sample.A.offset||0}); }
        }
        if(sample.A.proc){ const L = sample.A.buf.getChannelData(0).slice(); const R = (sample.A.buf.numberOfChannels>1)?sample.A.buf.getChannelData(1).slice():null; sample.A.proc.port.postMessage({type:'setBuffer', L, R}); }
        sample.A.name=f.name; sample.A.dur = sample.A.buf.duration; updateDurations(); qs('.aName', el).textContent = f.name; updateDurations(); if(sample.playing) startPlayback(); }catch{ alert('Failed to load A'); }
    });
    qs('.fileB', el).addEventListener('change', async (e)=>{
      const f = e.target.files[0]; if(!f) return;
      try{ sample.B.buf = await decodeFile(f); sample.B.revBuf = makeReversedBuffer(sample.B.buf);
        
        if(sample.B.proc){
          const L = sample.B.buf.getChannelData(0).slice();
          const R = (sample.B.buf.numberOfChannels>1)?sample.B.buf.getChannelData(1).slice():null;
          sample.B.proc.port.postMessage({type:'setBuffer', L, R});
          if(sample.playing){ sample.B.proc.port.postMessage({type:'seek', time: sample.B.offset||0}); }
        }
        if(sample.B.proc){ const L = sample.B.buf.getChannelData(0).slice(); const R = (sample.B.buf.numberOfChannels>1)?sample.B.buf.getChannelData(1).slice():null; sample.B.proc.port.postMessage({type:'setBuffer', L, R}); }
        sample.B.name=f.name; sample.B.dur = sample.B.buf.duration; updateDurations(); qs('.bName', el).textContent = f.name; updateDurations(); if(sample.playing) startPlayback(); }catch{ alert('Failed to load B'); }
    });

    
    const fmtTime = s=>{ if(!isFinite(s)) return '0:00'; const m=Math.floor(s/60); const ss=Math.floor(s%60).toString().padStart(2,'0'); return `${m}:${ss}`; };

    const scrubA = qs('.scrubA', el), curTA = qs('.curTimeA', el), durTA = qs('.durTimeA', el);
    const scrubB = qs('.scrubB', el), curTB = qs('.curTimeB', el), durTB = qs('.durTimeB', el);

    function updateDurations(){
      durTA.textContent = fmtTime(sample.A.dur||0);
      durTB.textContent = fmtTime(sample.B.dur||0);
    }

    function updateScrubA(){
      const dur = sample.A.dur||0;
      if(dur<=0){ curTA.textContent = '0:00'; scrubA.value=0; requestAnimationFrame(updateScrubA); return; }
      const rate = sample.indepTP ? (sample.tempo||1) : ((sample.tempo||1) * Math.pow(2,(sample.pitch||0)/12)); const t = sample.playing && (sample.indepTP || sample.A.src) ? ((ACTX.currentTime - sample.A.startTime) * rate) % dur : (sample.A.offset % dur);
      curTA.textContent = fmtTime(t);
      scrubA.value = (t/dur).toFixed(3);
      requestAnimationFrame(updateScrubA);
    }
    function updateScrubB(){
      const dur = sample.B.dur||0;
      if(dur<=0){ curTB.textContent = '0:00'; scrubB.value=0; requestAnimationFrame(updateScrubB); return; }
      const rate = sample.indepTP ? (sample.tempo||1) : ((sample.tempo||1) * Math.pow(2,(sample.pitch||0)/12)); const t = sample.playing && (sample.indepTP || sample.B.src) ? ((ACTX.currentTime - sample.B.startTime) * rate) % dur : (sample.B.offset % dur);
      curTB.textContent = fmtTime(t);
      scrubB.value = (t/dur).toFixed(3);
      requestAnimationFrame(updateScrubB);
    }
    requestAnimationFrame(updateScrubA);
    requestAnimationFrame(updateScrubB);

    scrubA.addEventListener('input', ()=>{
      const dur = sample.A.dur||0; if(dur<=0) return;
      sample.A.offset = parseFloat(scrubA.value) * dur;
      if(sample.playing) startPlayback();
    });
    scrubB.addEventListener('input', ()=>{
      const dur = sample.B.dur||0; if(dur<=0) return;
      sample.B.offset = parseFloat(scrubB.value) * dur;
      if(sample.playing) startPlayback();
    });

    // Playback controls
    // Add reset buttons for range sliders (except any *vol* sliders)
    (function addSliderResets(){
      const ranges = el.querySelectorAll('input[type="range"]');
      ranges.forEach(r=>{
        if(r.classList.contains('no-reset') || r.classList.contains('vol') || /vol/i.test(r.className) || /vol/i.test(r.id||'')) return;
        if(r.nextElementSibling && r.nextElementSibling.classList && r.nextElementSibling.classList.contains('reset')) return;
        const btn = document.createElement('button');
        btn.className = 'btn btn-xs reset';
        btn.textContent = '↺';
        btn.title = 'Reset to default';
        btn.style.marginLeft = '4px';
        r.setAttribute('data-default', r.defaultValue);
        r.insertAdjacentElement('afterend', btn);
        btn.addEventListener('click', ()=>{
          const def = r.getAttribute('data-default');
          if(def!=null){ r.value = def; r.dispatchEvent(new Event('input', {bubbles:true})); }
        });
      });
    })();

    qs('.play', el).addEventListener('click', ()=>{ if(!sample.playing) startPlayback(); else stopPlayback(); });
    qs('.stop', el).addEventListener('click', ()=> stopPlayback());
    qs('.loop', el).addEventListener('change', (e)=>{ sample.loop = e.target.checked; if(sample.playing) startPlayback(); });

    
    // Time & Pitch controls (listeners + init)
    const tempo = qs('.tempo', el), tempoVal = qs('.tempoVal', el);
    const pitch = qs('.pitch', el), pitchVal = qs('.pitchVal', el);
    const indep = qs('.indepTP', el);
    const revA = qs('.revA', el), revB = qs('.revB', el);

    function _updateTPReadouts(){
      if(tempo && tempoVal){ tempoVal.textContent = (parseFloat(tempo.value)||1).toFixed(2)+'×'; }
      if(pitch && pitchVal){ pitchVal.textContent = (parseInt(pitch.value,10)||0) + ' st'; }
    }

    if(tempo){ tempo.addEventListener('input', ()=>{
      sample.tempo = parseFloat(tempo.value)||1;
      _updateTPReadouts();
      if(sample.indepTP){
        try{ if(sample.A.proc) sample.A.proc.parameters.get('rate').value = sample.tempo; if(sample.B.proc) sample.B.proc.parameters.get('rate').value = sample.tempo; }catch(e){}
      }else if(sample.playing){ startPlayback(); }
    }); }
    if(pitch){ pitch.addEventListener('input', ()=>{
      sample.pitch = parseInt(pitch.value,10)||0;
      _updateTPReadouts();
      if(sample.indepTP){
        try{ if(sample.A.proc) sample.A.proc.parameters.get('transpose').value = sample.pitch; if(sample.B.proc) sample.B.proc.parameters.get('transpose').value = sample.pitch; }catch(e){}
      }else if(sample.playing){ startPlayback(); }
    }); }
    if(revA){ revA.addEventListener('change', ()=>{
      sample.A.reverse = !!revA.checked;
      if(sample.indepTP && sample.A.proc){ try{ sample.A.proc.port.postMessage({type:'params', reverse: sample.A.reverse}); }catch(e){} }
      else if(sample.playing){ startPlayback(); }
    }); }
    if(revB){ revB.addEventListener('change', ()=>{
      sample.B.reverse = !!revB.checked;
      if(sample.indepTP && sample.B.proc){ try{ sample.B.proc.port.postMessage({type:'params', reverse: sample.B.reverse}); }catch(e){} }
      else if(sample.playing){ startPlayback(); }
    }); }
    if(indep){ indep.addEventListener('change', ()=>{
      sample.indepTP = !!indep.checked;
      applyIndepRouting(sample, gA, gB);
      if(sample.indepTP){
        try{
          if(sample.A.proc){ sample.A.proc.parameters.get('rate').value = sample.tempo||1; sample.A.proc.parameters.get('transpose').value = sample.pitch||0; sample.A.proc.port.postMessage({type:'params', loop: sample.loop, reverse: !!sample.A.reverse}); }
          if(sample.B.proc){ sample.B.proc.parameters.get('rate').value = sample.tempo||1; sample.B.proc.parameters.get('transpose').value = sample.pitch||0; sample.B.proc.port.postMessage({type:'params', loop: sample.loop, reverse: !!sample.B.reverse}); }
        }catch(e){}
      }
      if(sample.playing) startPlayback();
    }); }

    // Initialize values + routing
    if(tempo){ sample.tempo = parseFloat(tempo.value)||1; }
    if(pitch){ sample.pitch = parseInt(pitch.value,10)||0; }
    if(revA){ sample.A.reverse = !!revA.checked; }
    if(revB){ sample.B.reverse = !!revB.checked; }
    if(indep){ sample.indepTP = !!indep.checked; applyIndepRouting(sample, gA, gB); }
    _updateTPReadouts();
// AB mix
    const ab = qs('.ab', el), abVal = qs('.abVal', el);
    if(ab && abVal){ ab.addEventListener('input', ()=>{
      const mix = parseFloat(ab.value)||0.5;
      gA.gain.setTargetAtTime(1 - mix, ACTX.currentTime, 0.02);
      gB.gain.setTargetAtTime(mix, ACTX.currentTime, 0.02);
      abVal.textContent = mix<0.01?'A':(mix>0.99?'B':(Math.abs(mix-0.5)<0.01?'A=B':mix.toFixed(2)));
    });
    ab.dispatchEvent(new Event('input')); }

    // Volume / Pan / Mute
    const vol = qs('.vol', el), volVal = qs('.volVal', el);
    const mute = qs('.mute', el), panEl = qs('.pan', el), panVal = qs('.panVal', el);
    if(vol && volVal){
      vol.addEventListener('input', ()=>{
        const v = parseFloat(vol.value)||0;
        sum.gain.setTargetAtTime(v, ACTX.currentTime, 0.02);
        volVal.textContent = Math.round(v*100)+'%';
      });
    }
    if(panEl && panVal){
      panEl.addEventListener('input', ()=>{
        const v = parseFloat(panEl.value)||0;
        pan.pan.setTargetAtTime(v, ACTX.currentTime, 0.02);
        panVal.textContent = fmtPan(v);
      });
    }
    let isMuted = false;
    if(mute){
      mute.addEventListener('click', ()=>{
        isMuted = !isMuted;
        out.gain.setTargetAtTime(isMuted?0:1, ACTX.currentTime, 0.02);
        mute.classList.toggle('on', isMuted);
      });
    }

    // Muffle (LPF)
    const mBtn = qs('.mBtn', el), mAmt = qs('.mAmt', el), hz = qs('.hz', el);
    let mOn = false;
    const applyMuffle = ()=>{
      if(!mAmt) return;
      const f = valueToFreq(parseFloat(mAmt.value)||1);
      if(hz) hz.textContent = 'Cutoff: ' + Math.round(f).toLocaleString() + ' Hz';
      if(mOn){ lpf.frequency.setTargetAtTime(f, ACTX.currentTime, 0.02); }
      else { lpf.frequency.setTargetAtTime(20000, ACTX.currentTime, 0.02); }
      if(mBtn) mBtn.textContent = 'Muffle: ' + (mOn?'ON':'OFF');
    };
    if(mBtn){ mBtn.addEventListener('click', ()=>{ mOn=!mOn; applyMuffle(); }); }
    if(mAmt){ mAmt.addEventListener('input', applyMuffle); applyMuffle(); }

    // Tone (binaural)
    // Tone (binaural)
    const tBtn = qs('.tone', el), tWave = qs('.tWave', el), tPreset = qs('.tPreset', el),
          tBase = qs('.tBase', el), tBeat = qs('.tBeat', el), tLevel = qs('.tLevel', el), tSum = qs('.tSum', el);
    const tone = { enabled:false, nodes:null, wave:'sine', base:200, beat:10, level:0.2 };
    function ensureTone(){
      if(tone.nodes) return;
      const lPan = ACTX.createStereoPanner(); lPan.pan.value = -1;
      const rPan = ACTX.createStereoPanner(); rPan.pan.value = 1;
      const lGain = ACTX.createGain(); const rGain = ACTX.createGain();
      lGain.gain.value = rGain.gain.value = tone.level;
      lPan.connect(lGain); rPan.connect(rGain);
      // Connect tone into generators sum (so it's always audible even if samples stop)
      lGain.connect(genSum); rGain.connect(genSum);
      tone.nodes = { lPan, rPan, lGain, rGain, lOsc:null, rOsc:null };
    }
    function stopTone(){ if(!tone.nodes) return; try{ if(tone.nodes.lOsc){ try{ tone.nodes.lOsc.stop(); }catch(e){} }; if(tone.nodes.rOsc){ try{ tone.nodes.rOsc.stop(); }catch(e){} }; }catch(e){} tone.nodes.lOsc=tone.nodes.rOsc=null; }
    function startTone(){ ensureTone(); stopTone(); const n=tone.nodes;
      n.lOsc = ACTX.createOscillator(); n.rOsc = ACTX.createOscillator();
      n.lOsc.type = n.rOsc.type = tone.wave;
      n.lOsc.frequency.value = tone.base - tone.beat/2;
      n.rOsc.frequency.value = tone.base + tone.beat/2;
      n.lOsc.connect(n.lPan); n.rOsc.connect(n.rPan);
      n.lOsc.start(); n.rOsc.start();
      updateToneSummary();
    }
    function applyTone(){ if(!tone.nodes) return; tone.nodes.lGain.gain.setTargetAtTime(tone.level, ACTX.currentTime, 0.02); tone.nodes.rGain.gain.setTargetAtTime(tone.level, ACTX.currentTime, 0.02);
      if(tone.nodes.lOsc) tone.nodes.lOsc.frequency.setTargetAtTime(tone.base - tone.beat/2, ACTX.currentTime, 0.02);
      if(tone.nodes.rOsc) tone.nodes.rOsc.frequency.setTargetAtTime(tone.base + tone.beat/2, ACTX.currentTime, 0.02); updateToneSummary(); }
    function updateToneSummary(){ const L = tone.base - tone.beat/2, R = tone.base + tone.beat/2; tSum.textContent = 'L ' + L.toFixed(1) + ' Hz / R ' + R.toFixed(1) + ' Hz'; }
    tBtn.addEventListener('click', ()=>{ tone.enabled=!tone.enabled; tBtn.textContent = 'Tone: ' + (tone.enabled?'ON':'OFF'); tBtn.classList.toggle('on', tone.enabled); if(tone.enabled){ startTone(); applyTone(); } else { stopTone(); } });
    tWave.addEventListener('change', ()=>{ tone.wave = tWave.value; if(tone.enabled){ startTone(); applyTone(); } });
    tBase.addEventListener('input', ()=>{ tone.base = clamp(parseFloat(tBase.value)||200, 20, 2000); applyTone(); });
    tBeat.addEventListener('input', ()=>{ tone.beat = clamp(parseFloat(tBeat.value)||0, 0, 45); applyTone(); });
    tLevel.addEventListener('input', ()=>{ tone.level = parseFloat(tLevel.value)||0; applyTone(); });
    tPreset.addEventListener('change', ()=>{
      const v = tPreset.value;
      const map = { schumann:7.83, delta:2.0, theta:6.0, alpha:10.0, beta:20.0, gamma:40.0 };
      if(map[v]){ tBeat.value = map[v]; tone.beat = map[v]; applyTone(); }
    });
    updateToneSummary();

    // Noise (with spectral tilt)
    const nBtn = qs('.noise', el), nType = qs('.nType', el), nLevel = qs('.nLevel', el), nTilt = qs('.nTilt', el);
    const noise = { enabled:false, type:'white', level:0.2, src:null, gain:null, tilt:0, loShelf:null, hiShelf:null };
    function buildNoiseBuffer(type){
      const len = ACTX.sampleRate * 2;
      const buf = ACTX.createBuffer(1, len, ACTX.sampleRate);
      const data = buf.getChannelData(0);
      if(type==='white'){
        for(let i=0;i<len;i++) data[i] = Math.random()*2-1;
      }else if(type==='pink'){
        let b0=0,b1=0,b2=0,b3=0,b4=0,b5=0,b6=0;
        for(let i=0;i<len;i++){
          const white = Math.random()*2-1;
          b0 = 0.99886*b0 + white*0.0555179;
          b1 = 0.99332*b1 + white*0.0750759;
          b2 = 0.96900*b2 + white*0.1538520;
          b3 = 0.86650*b3 + white*0.3104856;
          b4 = 0.55000*b4 + white*0.5329522;
          b5 = -0.7616*b5 - white*0.0168980;
          data[i] = b0+b1+b2+b3+b4+b5+b6+white*0.5362;
          data[i] *= 0.11;
          b6 = white*0.115926;
        }
      }else{ // brown
        let last=0;
        for(let i=0;i<len;i++){
          const white = Math.random()*2-1;
          last = (last + 0.02 * white) / 1.02;
          data[i] = last * 3.5;
        }
      }
      return buf;
    }
    function startNoise(){
      stopNoise();
      noise.gain = ACTX.createGain(); noise.gain.gain.value = noise.level;
      noise.src = ACTX.createBufferSource(); noise.src.buffer = buildNoiseBuffer(noise.type); noise.src.loop = true;
      // Tilt filters
      noise.loShelf = ACTX.createBiquadFilter(); noise.loShelf.type='lowshelf'; noise.loShelf.frequency.value=300;
      noise.hiShelf = ACTX.createBiquadFilter(); noise.hiShelf.type='highshelf'; noise.hiShelf.frequency.value=4000;
      noise.src.connect(noise.loShelf); noise.loShelf.connect(noise.hiShelf); noise.hiShelf.connect(noise.gain);
      noise.gain.connect(genSum); // into generator path so always audible
      noise.src.start();
    }
    function stopNoise(){ try{ if(noise.src){ try{ noise.src.stop(); }catch(e){} }; }catch(e){} noise.src=null; if(noise.gain){ noise.gain.disconnect(); noise.gain=null; } }
    function applyNoise(){
      if(noise.gain) noise.gain.gain.setTargetAtTime(noise.level, ACTX.currentTime, 0.02);
      const t = parseFloat(nTilt.value)||0;
      if(noise.loShelf && noise.hiShelf){
        noise.loShelf.gain.value = clamp(t<0 ? Math.abs(t)*12 : -t*6, -12, 12); // darken/brighten balance
        noise.hiShelf.gain.value = clamp(t>0 ? t*12 : -Math.abs(t)*6, -12, 12);
      }
    }
    nBtn.addEventListener('click', ()=>{ noise.enabled=!noise.enabled; nBtn.textContent='Noise: '+(noise.enabled?'ON':'OFF'); nBtn.classList.toggle('on', noise.enabled); if(noise.enabled){ startNoise(); applyNoise(); } else { stopNoise(); } });
    nType.addEventListener('change', ()=>{ noise.type = nType.value; if(noise.enabled){ startNoise(); applyNoise(); } });
    nLevel.addEventListener('input', ()=>{ noise.level = parseFloat(nLevel.value)||0; applyNoise(); });
    nTilt.addEventListener('input', applyNoise);

    // EQ binds
    const bEq = (cls,valCls,node)=>{
      const r=qs(cls,el), outLbl=qs(valCls,el);
      r.addEventListener('input', ()=>{ const dB=parseFloat(r.value)||0; node.gain.setTargetAtTime(dB, ACTX.currentTime, 0.02); outLbl.textContent = dB.toFixed(1)+' dB'; });
      r.dispatchEvent(new Event('input'));
    };
    bEq('.eqLow','.eqLowVal',eqLow);
    bEq('.eqMid','.eqMidVal',eqMid);
    bEq('.eqHigh','.eqHighVal',eqHigh);

    // FX binds (with tooltips already)
    const fxMix = qs('.fxMix',el), fxMixVal = qs('.fxMixVal',el);
    const fxDelay = qs('.fxDelay',el), fxDelayVal = qs('.fxDelayVal',el);
    const fxFb = qs('.fxFb',el), fxFbVal = qs('.fxFbVal',el);
    const fxDist = qs('.fxDist',el), fxDistVal = qs('.fxDistVal',el);
    fxMix.addEventListener('input', ()=>{ fxOut.gain.setTargetAtTime(parseFloat(fxMix.value)||0, ACTX.currentTime, 0.02); fxMixVal.textContent = Math.round(parseFloat(fxMix.value)*100)+'%'; });
    fxDelay.addEventListener('input', ()=>{ delay.delayTime.setTargetAtTime(parseFloat(fxDelay.value)||0, ACTX.currentTime, 0.02); fxDelayVal.textContent = (parseFloat(fxDelay.value)||0).toFixed(2)+'s'; });
    fxFb.addEventListener('input', ()=>{ fb.gain.setTargetAtTime(parseFloat(fxFb.value)||0, ACTX.currentTime, 0.02); fxFbVal.textContent = Math.round(parseFloat(fxFb.value)*100)+'%'; });
    fxDist.addEventListener('input', ()=>{ shaper.curve = makeDistCurve(parseFloat(fxDist.value)||0); fxDistVal.textContent = Math.round(parseFloat(fxDist.value)*100)+'%'; });
    function makeDistCurve(amount){ const k = amount*1000+1; const n=44100; const curve=new Float32Array(n); const deg=Math.PI/180; for(let i=0;i<n;i++){ const x=i*2/n-1; curve[i]=(3+k)*x*20*deg/(Math.PI+k*Math.abs(x)); } return curve; }
    fxMix.dispatchEvent(new Event('input')); fxDelay.dispatchEvent(new Event('input')); fxFb.dispatchEvent(new Event('input')); fxDist.dispatchEvent(new Event('input'));

    // Spaces (per stream)
    function makeImpulse(duration=1.2, decay=2.5){
      const rate = ACTX.sampleRate;
      const len = Math.max(1, Math.floor(rate * duration));
      const impulse = ACTX.createBuffer(2, len, rate);
      for(let ch=0; ch<2; ch++){
        const data = impulse.getChannelData(ch);
        for(let i=0; i<len; i++){
          data[i] = (Math.random()*2-1) * Math.pow(1 - i/len, decay);
        }
      }
      return impulse;
    }
    const spPreset = qs('.spPreset', el), spMix = qs('.spMix', el), spMixVal = qs('.spMixVal', el), spDecay = qs('.spDecay', el), spDecayVal = qs('.spDecayVal', el), spPreEl = qs('.spPre', el), spPreVal = qs('.spPreVal', el);
    function updSpacePreset(){
      let dur=1.2, dec=2.5;
      if(spPreset.value==='hall'){ dur=3.2; dec=3.5; }
      if(spPreset.value==='studio'){ dur=1.4; dec=2.0; }
      if(spPreset.value==='cabin'){ dur=0.9; dec=1.8; }
      convolver.buffer = makeImpulse(parseFloat(spDecay.value)||dur, dec);
    }
    spPreset.addEventListener('change', updSpacePreset);
    spDecay.addEventListener('input', ()=>{ spDecayVal.textContent = (parseFloat(spDecay.value)||1.2).toFixed(2)+' s'; updSpacePreset(); });
    spMix.addEventListener('input', ()=>{ spWet.gain.setTargetAtTime(parseFloat(spMix.value)||0, ACTX.currentTime, 0.02); spMixVal.textContent = Math.round(parseFloat(spMix.value)*100)+'%'; });
    spPreEl.addEventListener('input', ()=>{ spPre.delayTime.setTargetAtTime(parseFloat(spPreEl.value)||0, ACTX.currentTime, 0.02); spPreVal.textContent = (parseFloat(spPreEl.value)||0).toFixed(2)+' s'; });
    updSpacePreset(); spMix.dispatchEvent(new Event('input')); spPreEl.dispatchEvent(new Event('input'));

    // LFO loop
    const lfoOn = qs('.lfoOn', el), lfoTarget = qs('.lfoTarget', el), lfoRate = qs('.lfoRate', el), lfoDepth = qs('.lfoDepth', el);
    lfoOn.addEventListener('click', ()=>{ lfo.enabled=!lfo.enabled; lfoOn.textContent='LFO: '+(lfo.enabled?'ON':'OFF'); lfoOn.classList.toggle('on', lfo.enabled); lfo.t0=performance.now(); });
    lfoTarget.addEventListener('change', ()=>{ lfo.target = lfoTarget.value; });
    lfoRate.addEventListener('input', ()=>{ lfo.rate = parseFloat(lfoRate.value)||0.5; qs('.lfoRateVal', el).textContent = lfo.rate.toFixed(2)+' Hz'; });
    lfoDepth.addEventListener('input', ()=>{ lfo.depth = parseFloat(lfoDepth.value)||0.4; qs('.lfoDepthVal', el).textContent = Math.round(lfo.depth*100)+'%'; });
    lfoRate.dispatchEvent(new Event('input')); lfoDepth.dispatchEvent(new Event('input'));

    function lfoTick(ts){
      if(lfo.enabled){
        const t = (ts - lfo.t0)/1000;
        const phase = Math.sin(2*Math.PI*lfo.rate * t);
        const d = lfo.depth;
        if(lfo.target==='pan'){
          const base = parseFloat(panEl.value)||0;
          pan.pan.setValueAtTime(clamp(base + phase*d, -1, 1), ACTX.currentTime);
        }else if(lfo.target==='vol'){
          const base = parseFloat(vol.value)||0.5;
          out.gain.setValueAtTime(clamp(base * (1 - d/2 + (phase+1)/2*d), 0, 1), ACTX.currentTime);
        }else if(lfo.target==='lpf'){
          const x = clamp((phase+1)/2, 0, 1);
          const f = valueToFreq(x);
          if(mOn){ lpf.frequency.setValueAtTime(f, ACTX.currentTime); } // respect muffle on/off
        }
      }
    }
    LFO_TICKS.push(lfoTick); ensureLfoLoop();
// Envelope binds
    const envA = qs('.envA', el), envD = qs('.envD', el), envS = qs('.envS', el), envR = qs('.envR', el);
    envA.addEventListener('input', ()=>{ env.a = parseFloat(envA.value)||0.01; qs('.envAVal', el).textContent = Math.round(env.a*1000)+' ms'; });
    envD.addEventListener('input', ()=>{ env.d = parseFloat(envD.value)||0.2; qs('.envDVal', el).textContent = env.d.toFixed(2)+' s'; });
    envS.addEventListener('input', ()=>{ env.s = parseFloat(envS.value)||0.7; qs('.envSVal', el).textContent = Math.round(env.s*100)+'%'; });
    envR.addEventListener('input', ()=>{ env.r = parseFloat(envR.value)||0.4; qs('.envRVal', el).textContent = env.r.toFixed(2)+' s'; });
    envA.dispatchEvent(new Event('input')); envD.dispatchEvent(new Event('input')); envS.dispatchEvent(new Event('input')); envR.dispatchEvent(new Event('input'));

    // Spectrogram registration
    const spectro = el.querySelector('.spectro');
    const sctx = spectro.getContext('2d', { willReadFrequently: true });
    const specBuf = new Uint8Array(specAnalyser.frequencyBinCount);
    function resizeSpectro(){ const bb = spectro.getBoundingClientRect(); spectro.width = Math.max(320, Math.floor(bb.width)); spectro.height = 90; }
    resizeSpectro(); window.addEventListener('resize', resizeSpectro);
    streamSpectros.push({ analyser:specAnalyser, canvas:spectro, ctx:sctx, buf:specBuf, x:0 });

    // enable drag-reorder if currently in edit mode
    try{ makeStreamDraggable(el, editMode); makeModsDraggable(el.querySelector('.mods'), editMode); }catch(e){}
    return { el };
  }

  // ===== Render loops =====
  function drawBlockScopes(){
    requestAnimationFrame(drawBlockScopes);
    for(const b of blocks){
      const analyser = b.analyser, ctx = b.ctx, cvs = b.cvs;
      const N = analyser.fftSize;
      const buf = new Uint8Array(N);
      analyser.getByteTimeDomainData(buf);
      ctx.clearRect(0,0,cvs.width,cvs.height);
      ctx.strokeStyle = '#59ff85';
      ctx.beginPath();
      for(let i=0;i<buf.length;i++){
        const x = i * (cvs.width / buf.length);
        const scopeGAIN = 2.0; const y = cvs.height/2 + ((buf[i]-128)/128) * (cvs.height/2) * scopeGAIN;
        i===0 ? ctx.moveTo(x,y) : ctx.lineTo(x,y);
      }
      ctx.stroke();
    }
  }
  function drawStreamSpectros(){
    requestAnimationFrame(drawStreamSpectros);
    for(const s of streamSpectros){
      const { analyser, ctx, canvas, buf } = s;
      analyser.getByteFrequencyData(buf);
      // scroll left by 1 px
      const w = canvas.width, h = canvas.height;
      const img = ctx.getImageData(1, 0, w-1, h);
      ctx.putImageData(img, 0, 0);
      // draw new column at right
      for(let i=0;i<buf.length;i++){
        const mag = buf[i]/255; // 0..1
        const y = Math.floor(h - (i/buf.length)*h);
        ctx.fillStyle = spectroColor(mag);
        ctx.fillRect(w-1, y, 1, Math.ceil(h/buf.length)+1);
      }
    }
  }
  function spectroColor(t){ t = clamp01(t); const r = clamp01(4*t - 1.5)*t; const g = clamp01(4*t - 0.5)*t; const b = clamp01(2 - 4*t)*t; return `rgb(${Math.floor(r*255)},${Math.floor(g*255)},${Math.floor(b*255)})`; }
  drawBlockScopes();
  drawStreamSpectros();

  // ===== Toolbar wiring =====
  qs('#startAudio').addEventListener('click', ()=>{
    bootAudio();
    ACTX.resume();
  });

  qs('#addBlock').addEventListener('click', ()=> addBlock() );

  // Edit mode: drag blocks
  let editMode = false;
  
  qs('#editToggle').addEventListener('click', (e)=>{
    editMode = !editMode;
    e.target.textContent = editMode ? '✏️ Edit: ON' : '✏️ Edit: OFF';
    e.target.setAttribute('aria-pressed', String(editMode));
    document.body.classList.toggle('edit-on', editMode);
    const toast = qs('#modeToast');
    toast.textContent = editMode ? 'Edit Mode ON — drag blocks with the ⣿ handle.' : 'Edit Mode OFF';
    toast.style.display = 'block';
    setTimeout(()=> toast.style.display='none', 1500);
  });

  
  
  // ---- Error Reporter (for Opera diagnostics) ----
  (function(){
    const box = document.createElement('div');
    box.id = 'errBox';
    box.style.cssText = 'position:fixed;right:8px;bottom:8px;max-width:60ch;background:#300b;border:1px solid #a44;color:#faa;padding:8px 10px;border-radius:6px;font:12px/1.3 system-ui, sans-serif;z-index:9999;display:none';
    document.body.appendChild(box);
    let shown=false;
    window.addEventListener('error', function(e){
      if(shown) return;
      shown=true;
      box.textContent = 'JS error: ' + (e && e.message ? e.message : 'unknown');
      box.style.display = 'block';
      setTimeout(()=> box.style.display='none', 8000);
    });
    window.addEventListener('unhandledrejection', function(e){
      if(shown) return;
      shown=true;
      try{
        box.textContent = 'Promise rejection: ' + (e && (e.reason && (e.reason.message||e.reason)) || 'unknown');
      }catch(_) { box.textContent = 'Promise rejection (unknown)'; }
      box.style.display = 'block';
      setTimeout(()=> box.style.display='none', 8000);
    });
  })();

  // ===== Session Save / Load =====
  function gatherSession(){
    const data = { blocks:[] };
    qsa('.block', main).forEach(blk=>{
      const b = {
        pos: { left: blk.style.left, top: blk.style.top, width: blk.style.width, position: blk.style.position },
        vol: parseFloat(qs('.blockVol', blk).value)||1,
        streams: []
      };
      qsa('.stream', blk).forEach(st=>{
        const s = {
          ab: parseFloat(qs('.ab', st).value)||0.5,
          vol: parseFloat(qs('.vol', st).value)||0.5,
          pan: parseFloat(qs('.pan', st).value)||0,
          muffleOn: qs('.muffle', st).classList.contains('on'),
          mAmt: parseFloat(qs('.mAmt', st).value)||1,
          tone:{ on: qs('.tone',st).classList.contains('on'), wave: qs('.tWave',st).value, base: parseFloat(qs('.tBase',st).value)||200, beat: parseFloat(qs('.tBeat',st).value)||10, level: parseFloat(qs('.tLevel',st).value)||0.2, preset: qs('.tPreset',st).value },
          noise:{ on: qs('.noise',st).classList.contains('on'), type: qs('.nType',st).value, level: parseFloat(qs('.nLevel',st).value)||0.2, tilt: parseFloat(qs('.nTilt',st).value)||0 },
          eq:{ low: parseFloat(qs('.eqLow',st).value)||0, mid: parseFloat(qs('.eqMid',st).value)||0, high: parseFloat(qs('.eqHigh',st).value)||0 },
          fx:{ mix: parseFloat(qs('.fxMix',st).value)||0, delay: parseFloat(qs('.fxDelay',st).value)||0.25, fb: parseFloat(qs('.fxFb',st).value)||0.3, dist: parseFloat(qs('.fxDist',st).value)||0 },
          lfo:{ on: qs('.lfoOn',st).classList.contains('on'), target: qs('.lfoTarget',st).value, rate: parseFloat(qs('.lfoRate',st).value)||0.5, depth: parseFloat(qs('.lfoDepth',st).value)||0.4 },
          env:{ a: parseFloat(qs('.envA',st).value)||0.01, d: parseFloat(qs('.envD',st).value)||0.2, s: parseFloat(qs('.envS',st).value)||0.7, r: parseFloat(qs('.envR',st).value)||0.4 },
          space:{ preset: qs('.spPreset',st).value, mix: parseFloat(qs('.spMix',st).value)||0, decay: parseFloat(qs('.spDecay',st).value)||1.2, pre: parseFloat(qs('.spPre',st).value)||0 }
        };
        s.files = { A: qs('.aName', st).textContent || '', B: qs('.bName', st).textContent || '' };
        b.streams.push(s);
      });
      data.blocks.push(b);
    });
    return data;
  }
  function applySession(data){
    qsa('.block', main).forEach(b=>b.remove());
    if(!ACTX){ bootAudio(); ACTX.resume(); }
    (data.blocks||[]).forEach(b=>{
      const blk = addBlock();
      const dom = blocks[blocks.length-1].el;
      if(b.pos){ dom.style.position=b.pos.position||''; dom.style.left=b.pos.left||''; dom.style.top=b.pos.top||''; dom.style.width=b.pos.width||''; }
      const volEl = qs('.blockVol', dom); if(volEl){ volEl.value = b.vol; volEl.dispatchEvent(new Event('input')); }
      const streamsWrap = qs('.streams', dom);
      (b.streams||[]).forEach(s=>{
        const st = createStream(streamsWrap.children.length+1, blocks[blocks.length-1].bus);
        streamsWrap.appendChild(st.el);
        qs('.ab', st.el).value = s.ab; qs('.ab', st.el).dispatchEvent(new Event('input'));
        qs('.vol', st.el).value = s.vol; qs('.vol', st.el).dispatchEvent(new Event('input'));
        qs('.pan', st.el).value = s.pan; qs('.pan', st.el).dispatchEvent(new Event('input'));
        if(s.muffleOn) qs('.muffle', st.el).click();
        qs('.mAmt', st.el).value = s.mAmt; qs('.mAmt', st.el).dispatchEvent(new Event('input'));
        if((s.tone && s.tone.on)) qs('.tone', st.el).click();
        qs('.tWave', st.el).value = (s.tone && s.tone.wave) || 'sine';
        qs('.tPreset', st.el).value = (s.tone && s.tone.preset) || 'custom';
        qs('.tBase', st.el).value = (s.tone && s.tone.base) || 200; qs('.tBase', st.el).dispatchEvent(new Event('input'));
        qs('.tBeat', st.el).value = (s.tone && s.tone.beat) || 10; qs('.tBeat', st.el).dispatchEvent(new Event('input'));
        qs('.tLevel', st.el).value = (s.tone && s.tone.level) || 0.2; qs('.tLevel', st.el).dispatchEvent(new Event('input'));
        if((s.noise && s.noise.on)) qs('.noise', st.el).click();
        qs('.nType', st.el).value = (s.noise && s.noise.type) || 'white';
        qs('.nLevel', st.el).value = (s.noise && s.noise.level) || 0.2; qs('.nLevel', st.el).dispatchEvent(new Event('input'));
        qs('.nTilt', st.el).value = (s.noise && s.noise.tilt) || 0; qs('.nTilt', st.el).dispatchEvent(new Event('input'));
        qs('.eqLow', st.el).value = (s.eq && s.eq.low) || 0; qs('.eqLow', st.el).dispatchEvent(new Event('input'));
        qs('.eqMid', st.el).value = (s.eq && s.eq.mid) || 0; qs('.eqMid', st.el).dispatchEvent(new Event('input'));
        qs('.eqHigh', st.el).value = (s.eq && s.eq.high) || 0; qs('.eqHigh', st.el).dispatchEvent(new Event('input'));
        qs('.fxMix', st.el).value = (s.fx && s.fx.mix) || 0; qs('.fxMix', st.el).dispatchEvent(new Event('input'));
        qs('.fxDelay', st.el).value = (s.fx && s.fx.delay) || 0.25; qs('.fxDelay', st.el).dispatchEvent(new Event('input'));
        qs('.fxFb', st.el).value = (s.fx && s.fx.fb) || 0.3; qs('.fxFb', st.el).dispatchEvent(new Event('input'));
        qs('.fxDist', st.el).value = (s.fx && s.fx.dist) || 0; qs('.fxDist', st.el).dispatchEvent(new Event('input'));
        if((s.lfo && s.lfo.on)) qs('.lfoOn', st.el).click();
        qs('.lfoTarget', st.el).value = (s.lfo && s.lfo.target) || 'pan';
        qs('.lfoRate', st.el).value = (s.lfo && s.lfo.rate) || 0.5; qs('.lfoRate', st.el).dispatchEvent(new Event('input'));
        qs('.lfoDepth', st.el).value = (s.lfo && s.lfo.depth) || 0.4; qs('.lfoDepth', st.el).dispatchEvent(new Event('input'));
        qs('.envA', st.el).value = (s.env && s.env.a) || 0.01; qs('.envA', st.el).dispatchEvent(new Event('input'));
        qs('.envD', st.el).value = (s.env && s.env.d) || 0.2; qs('.envD', st.el).dispatchEvent(new Event('input'));
        qs('.envS', st.el).value = (s.env && s.env.s) || 0.7; qs('.envS', st.el).dispatchEvent(new Event('input'));
        qs('.envR', st.el).value = (s.env && s.env.r) || 0.4; qs('.envR', st.el).dispatchEvent(new Event('input'));
        qs('.spPreset', st.el).value = (s.space && s.space.preset) || 'none'; qs('.spPreset', st.el).dispatchEvent(new Event('change'));
        qs('.spMix', st.el).value = (s.space && s.space.mix) || 0; qs('.spMix', st.el).dispatchEvent(new Event('input'));
        qs('.spDecay', st.el).value = (s.space && s.space.decay) || 1.2; qs('.spDecay', st.el).dispatchEvent(new Event('input'));
        qs('.spPre', st.el).value = (s.space && s.space.pre) || 0; qs('.spPre', st.el).dispatchEvent(new Event('input'));
      });
    });
    enableEditReorder(editMode);
  }

  qs('#saveSession').addEventListener('click', ()=>{
    const blob = new Blob([JSON.stringify(gatherSession(), null, 2)], {type:'application/json'});
    const a = document.createElement('a');
    a.href = URL.createObjectURL(blob);
    a.download = 'noisetown_session.json';
    document.body.appendChild(a);
    a.click();
    setTimeout(()=>{ URL.revokeObjectURL(a.href); a.remove(); }, 0);
  });

  qs('#loadSession').addEventListener('click', ()=> qs('#loadFile').click());
  qs('#loadFile').addEventListener('change', async (e)=>{
    const file = e.target.files[0]; if(!file) return;
    const txt = await file.text();
    try{ const data = JSON.parse(txt); applySession(data); }catch(err){ alert('Invalid session file'); }
  });

  // ===== Preset with embedded audio (JSON) =====
  function audioBufferToWav(buffer){
    const numCh = buffer.numberOfChannels;
    const sampleRate = buffer.sampleRate;
    const numFrames = buffer.length;
    const bytesPerSample = 2;
    const blockAlign = numCh * bytesPerSample;
    const dataSize = numFrames * blockAlign;
    const bufferSize = 44 + dataSize;
    const ab = new ArrayBuffer(bufferSize);
    const view = new DataView(ab);
    function writeString(off, str){ for(let i=0;i<str.length;i++) view.setUint8(off+i, str.charCodeAt(i)); }
    let off = 0;
    writeString(off, 'RIFF'); off+=4;
    view.setUint32(off, 36 + dataSize, true); off+=4;
    writeString(off, 'WAVE'); off+=4;
    writeString(off, 'fmt '); off+=4;
    view.setUint32(off, 16, true); off+=4;
    view.setUint16(off, 1, true); off+=2;
    view.setUint16(off, numCh, true); off+=2;
    view.setUint32(off, sampleRate, true); off+=4;
    view.setUint32(off, sampleRate * blockAlign, true); off+=4;
    view.setUint16(off, blockAlign, true); off+=2;
    view.setUint16(off, 16, true); off+=2;
    writeString(off, 'data'); off+=4;
    view.setUint32(off, dataSize, true); off+=4;
    const interleaved = new Float32Array(numFrames * numCh);
    for(let ch=0; ch<numCh; ch++){
      const data = buffer.getChannelData(ch);
      for(let i=0;i<numFrames;i++){ interleaved[i*numCh+ch] = data[i]; }
    }
    let idx = 0;
    for(let i=0;i<numFrames;i++){
      for(let ch=0; ch<numCh; ch++){
        let s = Math.max(-1, Math.min(1, interleaved[idx++]));
        view.setInt16(off, s < 0 ? s * 0x8000 : s * 0x7FFF, true);
        off += 2;
      }
    }
    return new Blob([ab], {type:'audio/wav'});
  }
  function blobToBase64(blob){
    return new Promise(res=>{ const fr=new FileReader(); fr.onload=()=>res(fr.result.split(',')[1]); fr.readAsDataURL(blob); });
  }
  function base64ToArrayBuffer(b64){
    const bin = atob(b64); const len = bin.length; const buf = new ArrayBuffer(len); const view = new Uint8Array(buf);
    for(let i=0;i<len;i++) view[i] = bin.charCodeAt(i);
    return buf;
  }

  async function gatherPresetWithAudio(){
    const session = gatherSession();
    let blockIdx = 0;
    const blockEls = qsa('.block', main);
    for (const blk of blockEls){
      const streams = qsa('.stream', blk);
      let sidx = 0;
      for (const st of streams){
        const scope = session.blocks[blockIdx].streams[sidx];
        scope.audio = scope.audio || {};
        const streamState = st._streamState;
        if(streamState){
          if(streamState.A && streamState.A.buf){
            const blob = audioBufferToWav(streamState.A.buf);
            scope.audio.A = { mime:'audio/wav', base64: await blobToBase64(blob) };
          }
          if(streamState.B && streamState.B.buf){
            const blob = audioBufferToWav(streamState.B.buf);
            scope.audio.B = { mime:'audio/wav', base64: await blobToBase64(blob) };
          }
        }
        sidx++;
      }
      blockIdx++;
    }
    return session;
  }

  qs('#savePreset').addEventListener('click', async ()=>{
    try{
      const preset = await gatherPresetWithAudio();
      const blob = new Blob([JSON.stringify(preset, null, 2)], {type:'application/json'});
      const a = document.createElement('a');
      a.href = URL.createObjectURL(blob);
      a.download = 'noisetown_preset.json';
      document.body.appendChild(a);
      a.click();
      setTimeout(()=>{ URL.revokeObjectURL(a.href); a.remove(); }, 0);
    }catch(err){ alert('Failed to save preset'); }
  });

  qs('#loadPreset').addEventListener('click', ()=> qs('#loadPresetFile').click());
  qs('#loadPresetFile').addEventListener('change', async (e)=>{
    const file = e.target.files[0]; if(!file) return;
    try{
      const txt = await file.text(); const data = JSON.parse(txt);
      applySession(data);
      let bidx = 0;
      for(const blk of data.blocks||[]){
        const domBlock = blocks[bidx];
        const streamsWrap = qs('.streams', domBlock.el);
        let sidx = 0;
        for(const s of blk.streams||[]){
          const stEl = streamsWrap.children[sidx];
          if(s.audio){
            if((s.audio && s.audio.A && s.audio.A.base64)){
              const buf = await ACTX.decodeAudioData(base64ToArrayBuffer(s.audio.A.base64));
              stEl._streamState.A = stEl._streamState.A || {};
              stEl._streamState.A.buf = buf; stEl._streamState.A.dur = buf.duration; qs('.aName', stEl).textContent = (s.files && s.files.A) || 'embedded A';
            }
            if((s.audio && s.audio.B && s.audio.B.base64)){
              const buf = await ACTX.decodeAudioData(base64ToArrayBuffer(s.audio.B.base64));
              stEl._streamState.B = stEl._streamState.B || {};
              stEl._streamState.B.buf = buf; stEl._streamState.B.dur = buf.duration; qs('.bName', stEl).textContent = (s.files && s.files.B) || 'embedded B';
            }
          }
          sidx++;
        }
        bidx++;
      }
    }catch(err){ console.error(err); alert('Invalid preset file'); }
  });

  // ===== Style Mode (hover + apply styles + save theme) =====
  let styleMode = false;
  let styleTarget = null;
  const stylePanel = qs('#stylePanel');
  
  
qs('#styleMode').addEventListener('click', (e)=>{
  styleMode = !styleMode;
  e.target.textContent = '🎨 Style Mode: ' + (styleMode?'ON':'OFF');
  e.target.setAttribute('aria-pressed', String(styleMode));
  stylePanel.style.display = styleMode ? 'block' : 'none';
  document.body.classList.toggle('style-on', styleMode);

  // Toggle contenteditable on visible text elements
  const textSel = 'h1,h2,h3,h4,.mod-hdr .name,label,button,.small,span,.block h2';
  if(styleMode){
    qsa(textSel).forEach(el=>{
      if(el.closest('#toolbar') || el.closest('#stylePanel')) return;
      el.setAttribute('contenteditable','true');
      el.setAttribute('data-text-edit','1');
      el.spellcheck = false;
    });
  }else{
    qsa('[contenteditable="true"]').forEach(el=> el.removeAttribute('contenteditable'));
  }

  // toast
  const toast = qs('#modeToast');
  toast.textContent = styleMode ? 'Style Mode ON — hover to pick, click to select, then use the panel.' : 'Style Mode OFF';
  toast.style.display = 'block';
  setTimeout(()=> toast.style.display='none', 1800);
  if(!styleMode){ qsa('.style-hover').forEach(x=>x.classList.remove('style-hover')); styleTarget=null; }
});


  
  
  let hoverEl = null;
  document.addEventListener('mouseover', (ev)=>{
    if(!styleMode) return;
    if(ev.target.closest('#stylePanel') || ev.target.closest('#toolbar')) return;
    if(hoverEl) hoverEl.classList.remove('style-hover');
    hoverEl = ev.target;
    hoverEl.classList.add('style-hover');
  }, true);


  
  
  
document.addEventListener('click', (ev)=>{
  if(!styleMode) return;
  if(ev.target.closest('#stylePanel') || ev.target.closest('#toolbar')) return;
  if(ev.target.closest('[contenteditable="true"]')) return; // allow text editing
  // Lock selection to the last hovered element
  if(hoverEl){ styleTarget = hoverEl; }
  ev.preventDefault();
  ev.stopPropagation();
}, true);

  // ESC clears selection
  document.addEventListener('keydown', (ev)=>{
    if(!styleMode) return;
    if(ev.key === 'Escape'){ styleTarget=null; }
  });


  qs('#styApply').addEventListener('click', ()=>{
    if(!styleTarget) return alert('Hover and click an element first to select it.');
    const preset = qs('#stylePreset').value;
    const radius = parseInt(qs('#styRadius').value, 10);
    const shadow = parseInt(qs('#styShadow').value, 10);
    const scope = qs('#styScope').value;

    const css = {};
    if(preset==='bevel'){ css.borderRadius = radius+'px'; css.boxShadow = `inset 1px 1px 0 #fff1, inset -1px -1px 0 #0008`; }
    else if(preset==='shadow'){ css.borderRadius = radius+'px'; css.boxShadow = `${shadow}px ${shadow}px ${Math.max(10,shadow)}px #0008`; }
    else if(preset==='soft'){ css.borderRadius = radius+'px'; css.boxShadow = `0 2px 10px #000a`; }
    else if(preset==='glow'){ css.borderRadius = radius+'px'; css.boxShadow = `0 0 ${Math.max(8,shadow)}px #59a7ff88`; }
    else if(preset==='flat'){ css.borderRadius = radius+'px'; css.boxShadow = 'none'; }
    else { css.borderRadius = radius+'px'; css.boxShadow = `${shadow}px ${shadow}px ${Math.max(10,shadow)}px #0006`; }

    const applyTo = (el)=>{ for(const k in css){ el.style[k] = css[k]; } };
    if(scope==='element'){ applyTo(styleTarget); }
    else if(scope==='stream'){ let p=styleTarget; while(p && !(p.classList && p.classList.contains('stream'))) p=p.parentElement; if(p) applyTo(p); }
    else if(scope==='block'){ let p=styleTarget; while(p && !(p.classList && p.classList.contains('block'))) p=p.parentElement; if(p) applyTo(p); }
    else if(scope==='global'){ qsa('body *').forEach(el=>applyTo(el)); }
  });

  
qs('#stySaveTheme').addEventListener('click', ()=>{
  // Collect inline styles as theme JSON
  const themed = [];
  qsa('body *').forEach(el=>{
    const s = el.getAttribute('style');
    if(s) themed.push({ selector: getDomPath(el), style: s });
  });
  // Collect CSS vars and user CSS
  const varNames = ['--bg','--panel','--card','--text','--muted','--accent','--select','--select-border'];
  const varsOut = {}; varNames.forEach(n=> varsOut[n] = getComputedStyle(document.documentElement).getPropertyValue(n).trim());
  const userCSS = (document.getElementById('userThemeCSS')?.textContent || '');

  // Collect edited texts
  const texts = [];
  qsa('[data-text-edit="1"]').forEach(el=>{
    texts.push({ selector: getDomPath(el), html: el.innerHTML });
  });

  const blob = new Blob([JSON.stringify({ vars: varsOut, userCSS, theme: themed, texts }, null, 2)], {type:'application/json'});
  const a = document.createElement('a');
  a.href = URL.createObjectURL(blob);
  a.download = 'noisetown_theme.json';
  document.body.appendChild(a);
  a.click();
  setTimeout(()=>{ URL.revokeObjectURL(a.href); a.remove(); }, 0);
});
  // ===== Theme Editor (CSS variables, custom CSS, save/load) =====
  const root = document.documentElement;
  const userCssTag = document.getElementById('userThemeCSS') || (()=>{ const t=document.createElement('style'); t.id='userThemeCSS'; document.head.appendChild(t); return t; })();

  // Baselines to support Reset
  let THEME_BASELINE = null;
  let INLINE_BASELINE = null;

  function getDomPath(el){
    if(!el || el===document.body) return 'body';
    const ix = Array.from(el.parentNode.children).indexOf(el)+1;
    return getDomPath(el.parentNode) + ' > ' + el.tagName.toLowerCase() + `:nth-child(${ix})`;
  }
  function snapshotInline(){
    const arr = [];
    qsa('body *').forEach(el=>{
      const s = el.getAttribute('style');
      if(s) arr.push({ selector: getDomPath(el), style: s });
    });
    return arr;
  }
  function captureBaseline(){
    const varNames = ['--bg','--panel','--card','--text','--muted','--accent','--select','--select-border'];
    const varsOut = {};
    varNames.forEach(n=> varsOut[n] = getComputedStyle(root).getPropertyValue(n).trim());
    THEME_BASELINE = { vars: varsOut, userCSS: userCssTag.textContent || '' };
    INLINE_BASELINE = snapshotInline();
  }
  captureBaseline();

  function addThemeControls(){
    const vars = ['--bg','--panel','--card','--text','--muted','--accent','--select','--select-border'];
    const sectionHdr = ce('div'); sectionHdr.className='subhdr'; sectionHdr.textContent='Theme Colors (CSS Variables)';
    stylePanel.insertBefore(sectionHdr, qs('#styApply').parentElement);

    const grid = ce('div'); grid.className='grid';
    vars.forEach(v=>{
      const lab = ce('label'); lab.textContent = v;
      const inp = ce('input'); inp.type='color';
      const cur = getComputedStyle(root).getPropertyValue(v).trim() || '#000000';
      inp.value = /^#([0-9a-f]{3}|[0-9a-f]{6})$/i.test(cur) ? cur : '#000000';
      inp.dataset.var = v;
      inp.addEventListener('input', e=> root.style.setProperty(v, e.target.value));
      grid.appendChild(lab); grid.appendChild(inp);
    });
    stylePanel.insertBefore(grid, qs('#styApply').parentElement);

    const cssHdr = ce('div'); cssHdr.className='subhdr'; cssHdr.textContent='Custom CSS (live)';
    const cssRow = ce('div'); cssRow.className='row wrap';
    const cssTa = ce('textarea'); cssTa.id='userCssText'; cssTa.placeholder='/* Example */\n.stream{ background: #2a2a2a; }';
    cssRow.appendChild(cssTa);
    const cssBtns = ce('div'); cssBtns.className='row';
    const applyCssBtn = ce('button'); applyCssBtn.className='btn'; applyCssBtn.textContent='Apply CSS';
    applyCssBtn.addEventListener('click', ()=>{ userCssTag.textContent = cssTa.value || ''; });
    const loadThemeBtn = ce('button'); loadThemeBtn.className='btn'; loadThemeBtn.textContent='Load Theme JSON';
    loadThemeBtn.style.marginLeft = 'auto';
    const themeFile = ce('input'); themeFile.type='file'; themeFile.accept='application/json'; themeFile.style.display='none';
    loadThemeBtn.addEventListener('click', ()=> themeFile.click());
    
themeFile.addEventListener('change', async (e)=>{
  const f = e.target.files[0]; if(!f) return;
  try{
    const txt = await f.text(); const data = JSON.parse(txt);
    if(data.vars){ Object.entries(data.vars).forEach(([k,v])=> document.documentElement.style.setProperty(k, v)); }
    if(typeof data.userCSS === 'string'){ userCssTag.textContent = data.userCSS; cssTa.value = data.userCSS; }
    // clear inline then apply
    qsa('body *').forEach(el=> el.removeAttribute('style'));
    if(Array.isArray(data.theme)){
      data.theme.forEach(t=>{ try{ const el = document.querySelector(t.selector); if(el && t.style) el.setAttribute('style', t.style); }catch(e){} });
    }
    if(Array.isArray(data.texts)){
      data.texts.forEach(t=>{ try{ const el = document.querySelector(t.selector); if(el && typeof t.html==='string') el.innerHTML = t.html; }catch(e){} });
  }
  }catch(err){ alert('Invalid theme JSON'); }
});
    cssBtns.appendChild(applyCssBtn); cssBtns.appendChild(loadThemeBtn); cssRow.appendChild(cssBtns);
    cssRow.appendChild(themeFile);
    stylePanel.insertBefore(cssHdr, qs('#styApply').parentElement);
    stylePanel.insertBefore(cssRow, qs('#styApply').parentElement);
  }
  addThemeControls();

  // Reset to last baseline
  qs('#styResetTheme').addEventListener('click', ()=>{
    if(!THEME_BASELINE){ alert('No baseline to reset to.'); return; }
    Object.entries(THEME_BASELINE.vars).forEach(([k,v])=> root.style.setProperty(k, v));
    userCssTag.textContent = THEME_BASELINE.userCSS || '';
    const ta = qs('#userCssText'); if(ta) ta.value = THEME_BASELINE.userCSS || '';
    qsa('body *').forEach(el=> el.removeAttribute('style'));
    (INLINE_BASELINE||[]).forEach(t=>{ try{ const el = document.querySelector(t.selector); if(el) el.setAttribute('style', t.style); }catch(e){} });
  });

  // Extend Save Theme JSON -> include CSS variables + custom CSS + inline paint
  const origSave = qs('#stySaveTheme');
  origSave.addEventListener('click', (ev)=>{
    ev.preventDefault();
    const themed = [];
    qsa('body *').forEach(el=>{
      const s = el.getAttribute('style');
      if(s) themed.push({ selector: getDomPath(el), style: s });
    });
    const varNames = ['--bg','--panel','--card','--text','--muted','--accent','--select','--select-border'];
    const varsOut = {};
    varNames.forEach(n=> varsOut[n] = getComputedStyle(root).getPropertyValue(n).trim());
    const payload = {
      vars: varsOut,
      userCSS: (qs('#userCssText') ? qs('#userCssText').value : '')||userCssTag.textContent||'',
      theme: themed
    };
    const blob = new Blob([JSON.stringify(payload, null, 2)], {type:'application/json'});
    const a = document.createElement('a');
    a.href = URL.createObjectURL(blob);
    a.download = 'noisetown_theme.json';
    document.body.appendChild(a);
    a.click();
    setTimeout(()=>{ URL.revokeObjectURL(a.href); a.remove(); }, 0);
  });

  const selInfo = ce('div'); selInfo.className='small'; selInfo.id='stySelInfo'; stylePanel.appendChild(selInfo);
  const updateSelInfo = ()=>{ selInfo.textContent = styleTarget ? ('Target: ' + getDomPath(styleTarget)) : 'Target: (none)'; };
  setInterval(updateSelInfo, 250);

  // ===== Edit-mode reordering for Streams and Mods =====
  function enableEditReorder(enabled){
    qsa('.stream').forEach(s=> makeStreamDraggable(s, enabled));
    qsa('.mods').forEach(m=> makeModsDraggable(m, enabled));
  }

  function makeStreamDraggable(streamEl, enabled){
    streamEl.draggable = !!enabled;
    const header = streamEl.querySelector('h3');
    if(!header) return;
    header.style.cursor = enabled ? 'move' : '';
    streamEl.addEventListener('dragstart', (e)=>{
      if(!enabled) return;
      streamEl.classList.add('draggingItem');
      e.dataTransfer.effectAllowed='move';
      const ph = document.createElement('div'); ph.className='placeholder'; ph.style.height = streamEl.getBoundingClientRect().height+'px';
      streamEl.parentElement.insertBefore(ph, streamEl.nextSibling);
      e.dataTransfer.setData('text/plain', 'stream');
    });
    streamEl.addEventListener('dragend', (e)=>{
      streamEl.classList.remove('draggingItem');
      streamEl.parentElement.querySelectorAll('.placeholder').forEach(x=>x.remove());
    });
    const container = streamEl.parentElement;
    if(container && !container._dndBound){
      container._dndBound = true;
      container.addEventListener('dragover', (e)=>{
        if(!enabled) return;
        e.preventDefault();
        const dragging = container.querySelector('.draggingItem');
        if(!dragging) return;
        const after = getDragAfterElement(container, e.clientY);
        const ph = container.querySelector('.placeholder');
        if(after==null) container.appendChild(ph);
        else container.insertBefore(ph, after);
      });
      container.addEventListener('drop', (e)=>{
        if(!enabled) return;
        e.preventDefault();
        const ph = container.querySelector('.placeholder');
        const dragging = container.querySelector('.draggingItem');
        if(ph && dragging){ container.insertBefore(dragging, ph); ph.remove(); }
      });
    }
  }

  function makeModsDraggable(modsContainer, enabled){
    modsContainer.querySelectorAll('.mod').forEach(mod=>{
      const hdr = mod.querySelector('.mod-hdr');
      mod.draggable = !!enabled;
      if(hdr) hdr.style.cursor = enabled ? 'move' : '';
      mod.addEventListener('dragstart', (e)=>{
        if(!enabled) return;
        mod.classList.add('draggingItem');
        e.dataTransfer.effectAllowed='move';
        const ph = document.createElement('div'); ph.className='placeholder'; ph.style.height = mod.getBoundingClientRect().height+'px';
        mod.parentElement.insertBefore(ph, mod.nextSibling);
      });
      mod.addEventListener('dragend', ()=>{
        mod.classList.remove('draggingItem');
        mod.parentElement.querySelectorAll('.placeholder').forEach(x=>x.remove());
      });
    });
    if(!modsContainer._dndBound){
      modsContainer._dndBound = true;
      modsContainer.addEventListener('dragover', (e)=>{
        if(!enabled) return; e.preventDefault();
        const dragging = modsContainer.querySelector('.draggingItem');
        if(!dragging) return;
        const after = getDragAfterElement(modsContainer, e.clientY);
        const ph = modsContainer.querySelector('.placeholder');
        if(after==null) modsContainer.appendChild(ph);
        else modsContainer.insertBefore(ph, after);
      });
      modsContainer.addEventListener('drop', (e)=>{
        if(!enabled) return; e.preventDefault();
        const ph = modsContainer.querySelector('.placeholder');
        const dragging = modsContainer.querySelector('.draggingItem');
        if(ph && dragging){ modsContainer.insertBefore(dragging, ph); ph.remove(); }
      });
    }
  }

  function getDragAfterElement(container, y){
    const els = [...container.querySelectorAll(':scope > :not(.placeholder):not(.draggingItem)')];
    let closest = {offset: Number.NEGATIVE_INFINITY, element: null};
    for(const child of els){
      const box = child.getBoundingClientRect();
      const offset = y - box.top - box.height/2;
      if(offset < 0 && offset > closest.offset) closest = {offset, element: child};
    }
    return closest.element;
  }

  // When Edit toggles, (re)enable drag
  const _editBtn = qs('#editToggle');
  _editBtn.addEventListener('click', ()=> enableEditReorder(editMode));

  // Also enable on newly created streams
  // Start with one block for convenience
  addBlock();
})();

<<<<<<< HEAD
=======
  // Toolbar Random Theme
  const _rtb = document.getElementById('btnRandomTheme');
  if(_rtb){
    _rtb.addEventListener('click', ()=>{
      
      try{
        const pal = (typeof window.pickDarkPalette==='function' ? window.pickDarkPalette() : (typeof window.pick2DarkPalette==='function' ? window.pick2DarkPalette() : null));
        if(!pal) throw new Error('palette fn missing');
        if(typeof window.applyPaletteToVars!=='function') throw new Error('applyPaletteToVars missing');
        window.applyPaletteToVars(pal);
        console.log('Applied dark palette', pal);
      }catch(err){
        console.warn('Random Theme failed:', err);
      }
    });
  }
>>>>>>> 7fa1a1e2
</script>

// === Style Preset wiring (add 9x themes) ===
(function(){
  const sel = document.getElementById('stylePreset');
  if(!sel) return;
  function setThemeClass(name){
    document.body.classList.remove('theme-98','theme-xp');
    if(name==='win98'){ document.body.classList.add('theme-98'); }
    else if(name==='winxp'){ document.body.classList.add('theme-xp'); }
  }
  sel.addEventListener('change', ()=>{
    setThemeClass(sel.value);
  });
  // ensure current applies on load if selected
  setThemeClass(sel.value);
})();

function applyMod(target, s, ctx){
  const el = ctx.el;
  const sample = ctx.sample;
  const clamp01 = v=>Math.min(1,Math.max(0,v));
  try{
    switch(target){
      case 'pan': ctx.pan.pan.value = Math.max(-1, Math.min(1, s * (ctx.lfo.depth||0))); el.querySelector('.pan').value = ctx.pan.pan.value; el.querySelector('.pan').dispatchEvent(new Event('input', {bubbles:true})); break;
      case 'vol': const v = clamp01(0.5 + s*(ctx.lfo.depth||0)); ctx.out.gain.value = v; break;
      case 'lpf': const hz = 500 + (1+s)*9750; ctx.lpf.frequency.value = hz; break;
      case 'tempo': sample.tempo = clamp01(0.5 + s*(ctx.lfo.depth||0.5))*2; break;
      case 'pitch': sample.pitch = Math.round(s*(ctx.lfo.depth||0.5)*12); break;
      case 'ab': const mix = clamp01(0.5 + s*(ctx.lfo.depth||0.5)); el.querySelector('.ab').value = mix; el.querySelector('.ab').dispatchEvent(new Event('input',{bubbles:true})); break;
      case 'apos': sample.A.offset = clamp01(sample.A.offset + s*0.001); break;
      case 'bpos': sample.B.offset = clamp01(sample.B.offset + s*0.001); break;
    }
  }catch(e){ /* no-op */ }
}

function makeLfoTick(ctx){
  return function lfoTick(ts){
    const lfo = ctx.lfo;
    if(!lfo.enabled) return;
    const t = (ts - (lfo.t0||0))/1000;
    let s = Math.sin(2*Math.PI*lfo.rate * t);
    if(lfo.wave==='square') s = Math.sign(s);
    else if(lfo.wave==='tri') s = (2/Math.PI)*Math.asin(s);
    else if(lfo.wave==='saw'){ const u=(t*lfo.rate)%1; s=2*u-1; }
    applyMod(lfo.target, s*(lfo.depth||0.5), ctx);

    // Simple S&H on top if enabled
    const sh = ctx.sh;
    if(sh && sh.enabled){
      const dt = (ts - (sh.t0||0))/1000;
      if(!sh.tPrev || (dt - sh.tPrev) > (1/Math.max(0.1, sh.rate||2))){
        sh.tPrev = dt; sh.val = (Math.random()*2-1) * (sh.depth||0.25);
      }
      applyMod(sh.target||lfo.target, sh.val||0, ctx);
    }
  }
}

// Global emoji stripper
(function(){
  const emojiRE=/[\u{1F300}-\u{1FAFF}\u{2700}-\u{27BF}\u{2600}-\u{26FF}]/gu;
  function strip(node){
    const w=document.createTreeWalker(node,NodeFilter.SHOW_TEXT,null);
    const t=[]; while(w.nextNode()){ const n=w.currentNode; if(emojiRE.test(n.nodeValue)) t.push(n); }
    t.forEach(n=> n.nodeValue=n.nodeValue.replace(emojiRE,''));
  }
  const body=document.body; strip(body);
  new MutationObserver(()=>strip(body)).observe(body,{childList:true,subtree:true,characterData:true});
})();
// === Theme preset application (Flat / Win98 / WinXP) ===
(function(){
  function applyPreset(name){
    document.body.classList.remove('theme-98','theme-xp');
    if(name==='win98'){ document.body.classList.add('theme-98'); }
    else if(name==='winxp'){ document.body.classList.add('theme-xp'); }
    else {/* flat -> no extra class */}
    // Default fonts & vars
    if(name==='win98'){
      document.documentElement.style.setProperty('--bg','#008080');
      document.body.style.backgroundColor = '#008080';
      document.body.style.backgroundImage = 'none';
      document.body.style.fontFamily = "MS Sans Serif, Tahoma, sans-serif";
    }else if(name==='winxp'){
      document.body.style.fontFamily = "Tahoma, Verdana, sans-serif";
      // If user wants wallpaper, they can set via Style Panel BG; otherwise gradient stays.
    }
  }
  window.applyPreset = applyPreset;
  const sp = document.getElementById('stylePreset');
  if(sp){
    sp.addEventListener('change', (e)=>{
      const v = e.target.value;
      if(v==='win98' || v==='winxp' || v==='flat') applyPreset(v);
    });
    // initialize from current selection
    if(sp.value==='win98' || sp.value==='winxp' || sp.value==='flat') applyPreset(sp.value);
  }
})();

// === Style Panel: Assets (slider images + background) ===
(function(){
  const stylePanel = document.getElementById('stylePanel');
  if(!stylePanel) return;
  function mk(html){ const d=document.createElement('div'); d.innerHTML=html.trim(); return d.firstChild; }
  const grp = mk(`
    <div class="group">
      <div class="h">Assets (images)</div>
      <div class="row wrap" style="gap:8px">
        <label>Slider Track</label>
        <input id="imgTrackFile" type="file" accept="image/*">
        <input id="imgTrackUrl" type="text" placeholder="or paste image URL" style="width:220px">
        <label>Scale</label><input id="imgTrackScale" type="number" step="0.1" value="1" style="width:70px">
        <label>Rotate</label><input id="imgTrackRotate" type="number" step="1" value="0" style="width:70px">
      </div>
      <div class="row wrap" style="gap:8px">
        <label>Slider Thumb</label>
        <input id="imgThumbFile" type="file" accept="image/*">
        <input id="imgThumbUrl" type="text" placeholder="or paste image URL" style="width:220px">
        <label>Scale</label><input id="imgThumbScale" type="number" step="0.1" value="1" style="width:70px">
        <label>Rotate</label><input id="imgThumbRotate" type="number" step="1" value="0" style="width:70px">
      </div>
      <div class="row wrap" style="gap:8px">
        <label>Background image</label>
        <input id="imgBgFile" type="file" accept="image/*">
        <input id="imgBgUrl" type="text" placeholder="or paste image URL" style="width:220px">
        <button class="btn" id="imgBgApply">Apply BG</button>
        <button class="btn" id="imgBgClear">Clear BG</button>
      </div>
    </div>`);
  stylePanel.appendChild(grp);

  // Helpers
  function fileToDataURL(file){ return new Promise((res,rej)=>{ const r=new FileReader(); r.onload=()=>res(r.result); r.onerror=rej; r.readAsDataURL(file); }); }
  async function applyImgVar(fromFileEl, fromUrlEl, varName){
    try{
      let url = (fromUrlEl && fromUrlEl.value.trim()) || "";
      if(fromFileEl && fromFileEl.files && fromFileEl.files[0]) url = await fileToDataURL(fromFileEl.files[0]);
      if(!url) return; document.documentElement.style.setProperty(varName, `url("${url}")`);
    }catch(e){ console.warn('img var apply failed', varName, e); }
  }
  function setNumVar(id, cssVar, unit=""){ const el=document.getElementById(id); if(!el) return; const v=parseFloat(el.value)||0; document.documentElement.style.setProperty(cssVar, v+(unit||"")); }

  const tF=document.getElementById('imgTrackFile'), tU=document.getElementById('imgTrackUrl');
  const thF=document.getElementById('imgThumbFile'), thU=document.getElementById('imgThumbUrl');
  const bgF=document.getElementById('imgBgFile'), bgU=document.getElementById('imgBgUrl');
  const bgApply=document.getElementById('imgBgApply'), bgClear=document.getElementById('imgBgClear');

  [tF,tU].forEach(el=> el&&el.addEventListener('change',()=> applyImgVar(tF,tU,'--slider-track-img')));
  [thF,thU].forEach(el=> el&&el.addEventListener('change',()=> applyImgVar(thF,thU,'--slider-thumb-img')));
  document.getElementById('imgTrackScale')?.addEventListener('change', ()=> setNumVar('imgTrackScale','--slider-track-scale'));
  document.getElementById('imgTrackRotate')?.addEventListener('change', ()=> setNumVar('imgTrackRotate','--slider-track-rotate','deg'));
  document.getElementById('imgThumbScale')?.addEventListener('change', ()=> setNumVar('imgThumbScale','--slider-thumb-scale'));
  document.getElementById('imgThumbRotate')?.addEventListener('change', ()=> setNumVar('imgThumbRotate','--slider-thumb-rotate','deg'));

  bgApply?.addEventListener('click', async ()=>{
    await applyImgVar(bgF,bgU,'--_tmp');
    const val=getComputedStyle(document.documentElement).getPropertyValue('--_tmp').trim();
    if(val) document.body.style.backgroundImage = val;
  });
  bgClear?.addEventListener('click', ()=>{ document.body.style.backgroundImage=''; });
})();

// XP Start button + window controls (idempotent)
(function(){
  function ensureStartButton(){
    const tb = document.getElementById('toolbar');
    if(!tb || document.getElementById('xpStart')) return;
    // wrap inner
    if(!document.getElementById('toolbarInner')){
      const inn = document.createElement('div'); inn.id='toolbarInner';
      while(tb.firstChild){ inn.appendChild(tb.firstChild); }
      tb.appendChild(inn);
    }
    const start = document.createElement('div');
    start.id = 'xpStart';
    start.innerHTML = '<span class="xpLogo"></span><span>Start</span>';
    tb.insertBefore(start, tb.firstChild);
  }

  function ensureWinControls(){
    document.querySelectorAll('.mod-hdr').forEach(hdr=>{
      if(hdr.querySelector('.win-ctl')) return;
      const ctl = document.createElement('div'); ctl.className='win-ctl';
      const bMin = document.createElement('div'); bMin.className='btnctl min'; bMin.title='Minimize';
      const bMax = document.createElement('div'); bMax.className='btnctl max'; bMax.title='Maximize';
      const bCls = document.createElement('div'); bCls.className='btnctl cls'; bCls.title='Close';
      ctl.append(bMin, bMax, bCls); hdr.appendChild(ctl);

      const mod = hdr.closest('.mod');
      // minimize -> toggle open/collapsed
      bMin.addEventListener('click', (e)=>{ e.stopPropagation(); mod.classList.toggle('open'); });
      // maximize -> toggle maximized
      bMax.addEventListener('click', (e)=>{ e.stopPropagation(); mod.classList.toggle('maximized'); });
      // close -> hide
      bCls.addEventListener('click', (e)=>{ e.stopPropagation(); mod.style.display='none'; });
    });
  }

  function onTheme(){
    const isXP = document.body.classList.contains('theme-xp');
    if(isXP){ ensureStartButton(); ensureWinControls(); }
  }
  document.addEventListener('DOMContentLoaded', onTheme);
  window.addEventListener('load', onTheme);

  // Also observe DOM for new modules (e.g., added streams)
  const mo = new MutationObserver(()=> onTheme());
  mo.observe(document.body, {childList:true, subtree:true});
})();

function wireSH(el, ctx){
  const shOn = el.querySelector('.shOn'), shTarget = el.querySelector('.shTarget'),
        shRate = el.querySelector('.shRate'), shDepth = el.querySelector('.shDepth'),
        shSmooth = el.querySelector('.shSmooth'), shQ = el.querySelector('.shQ');
  if(!shOn) return;
  const sh = ctx.sh || (ctx.sh = {enabled:false, target:'pan', rate:2, depth:0.25, smooth:0.1, q:1, t0:performance.now(), tPrev:0, val:0, disp:0});
  shOn.addEventListener('click', ()=>{ sh.enabled=!sh.enabled; shOn.textContent = 'S&H: ' + (sh.enabled?'ON':'OFF'); sh.t0=performance.now(); sh.tPrev=0; });
  shTarget?.addEventListener('change', ()=> sh.target = shTarget.value);
  shRate?.addEventListener('input', ()=>{ sh.rate = parseFloat(shRate.value)||2; el.querySelector('.shRateVal').textContent = sh.rate.toFixed(1)+' Hz'; });
  shDepth?.addEventListener('input', ()=>{ sh.depth = parseFloat(shDepth.value)||0.25; el.querySelector('.shDepthVal').textContent = Math.round(sh.depth*100)+'%'; });
  shSmooth?.addEventListener('input', ()=>{ sh.smooth = parseFloat(shSmooth.value)||0; el.querySelector('.shSmoothVal').textContent = sh.smooth.toFixed(2); });
  shQ?.addEventListener('change', ()=>{ sh.q = Math.max(1, Math.floor(parseFloat(shQ.value)||1)); });
  shRate?.dispatchEvent(new Event('input')); shDepth?.dispatchEvent(new Event('input')); shSmooth?.dispatchEvent(new Event('input'));
  ctx._ticks = ctx._ticks || [];
  ctx._ticks.push(function shTick(ts){
    if(!sh.enabled) return;
    const dt=(ts - (sh.t0||0))/1000;
    if(dt - (sh.tPrev||0) >= (1/Math.max(0.1, sh.rate))){
      sh.tPrev = dt;
      let v = Math.random()*2 - 1;
      if(sh.q>1){ v = Math.round(v*sh.q)/sh.q; }
      sh.val = v * (sh.depth||0);
    }
    sh.disp += (sh.val - sh.disp) * (sh.smooth||0);
    applyMod(sh.target, sh.disp, ctx);
  });
}

function wireEnvelope(el, ctx){
  const env = ctx.env || (ctx.env = {enabled:false, target:'vol', atk:0.02, rel:0.2, depth:0.8, rms:0});
  const on = el.querySelector('.envOn'), tar = el.querySelector('.envTarget'),
        atk = el.querySelector('.envAtk'), rel = el.querySelector('.envRel'), dep = el.querySelector('.envDepth');
  if(!on) return;
  on.addEventListener('click', ()=>{ env.enabled = !env.enabled; on.textContent = 'Envelope: ' + (env.enabled?'ON':'OFF'); });
  tar?.addEventListener('change', ()=> env.target = tar.value);
  atk?.addEventListener('input', ()=> env.atk = parseFloat(atk.value)||0.02);
  rel?.addEventListener('input', ()=> env.rel = parseFloat(rel.value)||0.2);
  dep?.addEventListener('input', ()=> env.depth = parseFloat(dep.value)||0.8);
  ctx._ticks = ctx._ticks || [];
  if(!ctx.an){ ctx.an = ctx.actx.createAnalyser(); ctx.an.fftSize = 256; if(ctx.out) ctx.out.connect(ctx.an); }
  const buf = new Uint8Array(128);
  ctx._ticks.push(function envTick(ts){
    if(!env.enabled || !ctx.an) return;
    ctx.an.getByteTimeDomainData(buf);
    let sum=0; for(let i=0;i<buf.length;i++){ const v=(buf[i]-128)/128; sum+=v*v; }
    const rms = Math.sqrt(sum/buf.length);
    const coeff = (rms>env.rms? env.atk: env.rel);
    env.rms += (rms - env.rms) * coeff;
    const s = env.rms * (env.depth||1);
    applyMod(env.target, s, ctx);
  });
}

function wireGate(el, ctx){
  const gt = ctx.gate || (ctx.gate={enabled:false, steps:Array(8).fill(1), rate:'1/8', depth:1, idx:0, t0:performance.now(), tPrev:0});
  const on = el.querySelector('.gateOn'), box = el.querySelector('.gateSteps'),
        rate = el.querySelector('.gateRate'), dep = el.querySelector('.gateDepth');
  if(!on) return;
  if(box && !box.childElementCount){ for(let i=0;i<8;i++){ const b=document.createElement('button'); b.className='btn xs'; b.textContent=gt.steps[i]?'■':'□'; b.addEventListener('click', ()=>{ gt.steps[i]=gt.steps[i]?0:1; b.textContent=gt.steps[i]?'■':'□'; }); box.appendChild(b); } }
  on.addEventListener('click', ()=>{ gt.enabled=!gt.enabled; on.textContent='Gate: '+(gt.enabled?'ON':'OFF'); gt.t0=performance.now(); gt.tPrev=0; });
  rate?.addEventListener('change', ()=> gt.rate = rate.value);
  dep?.addEventListener('input', ()=> gt.depth = parseFloat(dep.value)||1);
  ctx._ticks = ctx._ticks || [];
  ctx._ticks.push(function gateTick(ts){
    if(!gt.enabled) return;
    const spb = 60/Math.max(20, window._GLOBAL_TEMPO||120);
    const div = gt.rate==='1/16'?4: (gt.rate==='1/4'?1:2);
    const stepDur = spb/div;
    const dt = (ts - gt.t0)/1000;
    if(dt - (gt.tPrev||0) >= stepDur){ gt.tPrev += stepDur; gt.idx = (gt.idx+1)%gt.steps.length; }
    const mult = gt.steps[gt.idx]? (1 - (gt.depth||1)) : 1;
    if(ctx.out) ctx.out.gain.setValueAtTime(mult, ctx.actx.currentTime);
  });
}

let __MOD_TICKS = [];
function ensureModLoop(){
  if(ensureModLoop._on) return;
  ensureModLoop._on = true;
  function raf(ts){
    for(const fn of __MOD_TICKS){ try{ fn(ts); }catch(e){} }
    requestAnimationFrame(raf);
  }
  requestAnimationFrame(raf);
}

function bootWireMods(root){
  (root||document).querySelectorAll('.mod.modulation').forEach(mod=>{
    const container = mod.closest('.stream, .block, .stream1, [data-stream]') || document;
    const ctx = container._ctx || (container._ctx = { el:container, actx: (window.ACTX || (window.ACTX = new (window.AudioContext||window.webkitAudioContext)())), out: window._MASTER_OUT, tempo: window._GLOBAL_TEMPO||120 });
    wireSH(mod, ctx); wireEnvelope(mod, ctx); wireGate(mod, ctx);
    if(ctx._ticks) __MOD_TICKS.push(...ctx._ticks);
  });
  ensureModLoop();
}
document.addEventListener('DOMContentLoaded', ()=> bootWireMods(document));
new MutationObserver(m=> m.forEach(r=> r.addedNodes && r.addedNodes.forEach(n=> n.nodeType===1 && bootWireMods(n)))).observe(document.body,{childList:true,subtree:true});

// Uniform Mod Extensions — minimal and namespaced to avoid collisions.
(function(){
  function clamp01(v){ return Math.max(0, Math.min(1, v)); }
  function applyToTarget(target, s, ctx){
    if(typeof window.applyMod === 'function'){ try{ window.applyMod(target, s, ctx); return; }catch(e){} }
    try{
      if(target==='vol' && ctx.out){ ctx.out.gain.value = clamp01(0.5 + s); }
      else if(target==='pan' && ctx.pan){ ctx.pan.pan.value = Math.max(-1, Math.min(1, s)); }
      else if(target==='lpf' && ctx.lpf){ ctx.lpf.frequency.value = 500 + (1+s)*9750; }
    }catch(_){}
  }

  function wireSH(mod, ctx){
    const elOn = mod.querySelector('.shOn'); if(!elOn) return;
    const st = { enabled:false, target:'pan', rate:2, depth:0.25, smooth:0.1, q:1, t0:performance.now(), tPrev:0, val:0, disp:0 };
    const target = mod.querySelector('.shTarget');
    const rate = mod.querySelector('.shRate');
    const depth = mod.querySelector('.shDepth');
    const smooth = mod.querySelector('.shSmooth');
    const q = mod.querySelector('.shQ');
    elOn.addEventListener('click', ()=>{ st.enabled=!st.enabled; elOn.textContent='S&H: '+(st.enabled?'ON':'OFF'); st.t0=performance.now(); st.tPrev=0; });
    target && target.addEventListener('change', ()=> st.target = target.value);
    rate && rate.addEventListener('input', ()=>{ st.rate = parseFloat(rate.value)||2; const v = mod.querySelector('.shRateVal'); if(v) v.textContent = st.rate.toFixed(1)+' Hz'; });
    depth && depth.addEventListener('input', ()=>{ st.depth = parseFloat(depth.value)||0.25; const v = mod.querySelector('.shDepthVal'); if(v) v.textContent = Math.round(st.depth*100)+'%'; });
    smooth && smooth.addEventListener('input', ()=>{ st.smooth = parseFloat(smooth.value)||0; const v = mod.querySelector('.shSmoothVal'); if(v) v.textContent = (st.smooth).toFixed(2); });
    q && q.addEventListener('change', ()=> st.q = Math.max(1, Math.floor(parseFloat(q.value)||1)) );
    (ctx._ticks||(ctx._ticks=[])).push(function shTick(ts){
      if(!st.enabled) return;
      const dt=(ts - st.t0)/1000;
      if(dt - (st.tPrev||0) >= (1/Math.max(0.1, st.rate))){
        st.tPrev = dt;
        let v = Math.random()*2 - 1;
        if(st.q>1) v = Math.round(v*st.q)/st.q;
        st.val = v * (st.depth||0);
      }
      st.disp += (st.val - st.disp) * (st.smooth||0);
      applyToTarget(st.target||'pan', st.disp, ctx);
    });
  }

  function wireEnvelope(mod, ctx){
    const on = mod.querySelector('.envOn'); if(!on) return;
    const env = {enabled:false, target:'vol', atk:0.02, rel:0.2, depth:0.8, rms:0};
    const tar = mod.querySelector('.envTarget');
    const atk = mod.querySelector('.envAtk');
    const rel = mod.querySelector('.envRel');
    const dep = mod.querySelector('.envDepth');
    on.addEventListener('click', ()=>{ env.enabled=!env.enabled; on.textContent='Envelope: '+(env.enabled?'ON':'OFF'); });
    tar && tar.addEventListener('change', ()=> env.target = tar.value);
    atk && atk.addEventListener('input', ()=> env.atk = parseFloat(atk.value)||0.02);
    rel && rel.addEventListener('input', ()=> env.rel = parseFloat(rel.value)||0.2);
    dep && dep.addEventListener('input', ()=> env.depth = parseFloat(dep.value)||0.8);
    try{
      const actx = ctx.actx || (window.AudioContext? new AudioContext(): null);
      if(actx && ctx.out){
        ctx.__env_an = ctx.__env_an || actx.createAnalyser(); ctx.__env_an.fftSize = 256;
        ctx.out.connect(ctx.__env_an);
        const buf = new Uint8Array(128);
        (ctx._ticks||(ctx._ticks=[])).push(function envTick(){
          if(!env.enabled) return;
          ctx.__env_an.getByteTimeDomainData(buf);
          let sum=0; for(let i=0;i<buf.length;i++){ const v=(buf[i]-128)/128; sum+=v*v; }
          const rms = Math.sqrt(sum/buf.length);
          const coeff = (rms>env.rms? env.atk: env.rel);
          env.rms += (rms - env.rms) * coeff;
          const s = env.rms * (env.depth||1);
          applyToTarget(env.target, s, ctx);
        });
      }
    }catch(_){}
  }

  function wireGate(mod, ctx){
    const on = mod.querySelector('.gateOn'); if(!on) return;
    const box = mod.querySelector('.gateSteps');
    const rate = mod.querySelector('.gateRate');
    const dep = mod.querySelector('.gateDepth');
    const gt = {enabled:false, steps:Array(8).fill(1), rate:'1/8', depth:1, idx:0, t0:performance.now(), tPrev:0};
    if(box && !box.childElementCount){
      for(let i=0;i<8;i++){ const b=document.createElement('button'); b.className='btn btn-xs'; b.textContent=gt.steps[i]?'■':'□'; b.addEventListener('click', ()=>{ gt.steps[i]=gt.steps[i]?0:1; b.textContent=gt.steps[i]?'■':'□'; }); box.appendChild(b); }
    }
    on.addEventListener('click', ()=>{ gt.enabled=!gt.enabled; on.textContent='Gate: '+(gt.enabled?'ON':'OFF'); gt.t0=performance.now(); gt.tPrev=0; });
    rate && rate.addEventListener('change', ()=> gt.rate = rate.value);
    dep && dep.addEventListener('input', ()=> gt.depth = parseFloat(dep.value)||1);
    (ctx._ticks||(ctx._ticks=[])).push(function gateTick(ts){
      if(!gt.enabled) return;
      const tempo = window._GLOBAL_TEMPO || ctx.tempo || 120;
      const spb = 60/Math.max(20, tempo);
      const div = gt.rate==='1/16'?4: (gt.rate==='1/4'?1:2);
      const stepDur = spb/div;
      const dt = (ts - gt.t0)/1000;
      if(dt - (gt.tPrev||0) >= stepDur){ gt.tPrev += stepDur; gt.idx = (gt.idx+1)%gt.steps.length; }
      const mult = gt.steps[gt.idx]? (1 - (gt.depth||1)) : 1;
      if(ctx.out && ctx.actx){ try{ ctx.out.gain.setValueAtTime(mult, ctx.actx.currentTime); }catch(_){ ctx.out.gain.value = mult; } }
    });
  }

  function wireAll(root){
    (root||document).querySelectorAll('.mod.modulation').forEach(mod=>{
      const container = mod.closest('.stream, .block, .stream1, [data-stream]') || document;
      container._ctx = container._ctx || { el:container, actx: (window.ACTX || (window.ACTX = (window.AudioContext? new AudioContext(): null))), out: window._MASTER_OUT, tempo: window._GLOBAL_TEMPO||120 };
      const ctx = container._ctx;
      wireSH(mod, ctx); wireEnvelope(mod, ctx); wireGate(mod, ctx);
    });
  }

  // tick loop piggybacks existing loops; if none exist, create one
  (function ensureLoop(){
    if(ensureLoop.__on) return; ensureLoop.__on = true;
    function raf(ts){
      document.querySelectorAll('.stream, .block, .stream1, [data-stream]').forEach(n=>{
        const ctx = n._ctx; if(!ctx || !ctx._ticks) return;
        for(const fn of ctx._ticks){ try{ fn(ts); }catch(e){} }
      });
      requestAnimationFrame(raf);
    }
    requestAnimationFrame(raf);
  })();

  document.addEventListener('DOMContentLoaded', ()=> wireAll(document));
  new MutationObserver(m=> m.forEach(r=> r.addedNodes && r.addedNodes.forEach(n=> n.nodeType===1 && wireAll(n)))).observe(document.body,{childList:true,subtree:true});
})();
</script>

<script id="mods-advanced-v1">
(function(){
  if (window.__NT_MODS_ADV__) return; window.__NT_MODS_ADV__ = true;

  const CLAMP01 = v => Math.max(0, Math.min(1, v));
  const now = () => (typeof performance !== 'undefined' && performance.now) ? performance.now() : Date.now();
  const TICKERS = [];

  (function loop(t){
    for (let i=0;i<TICKERS.length;i++){ try{ TICKERS[i](t); }catch(e){} }
    requestAnimationFrame(loop);
  })(0);

  function applyTo(target, value, ctx){
    // Allow user hook first
    if (typeof window.applyMod === 'function'){
      try { window.applyMod(target, value, ctx); return; } catch(e){}
    }
    try {
      if (target === 'vol'  && ctx && ctx.out) {
        ctx.out.gain.value = Math.max(0, Math.min(1, 0.5 + value));
      } else if (target === 'pan'  && ctx && ctx.pan) {
        ctx.pan.pan.value = Math.max(-1, Math.min(1, value));
      } else if (target === 'lpf'  && ctx && (ctx.lpf || ctx.lpfA || ctx.lpfB)) {
        const f = 500 + (1+value)*9750;
        if (ctx.lpf)  ctx.lpf.frequency.value  = f;
        if (ctx.lpfA) ctx.lpfA.frequency.value = f;
        if (ctx.lpfB) ctx.lpfB.frequency.value = f;
      } else if (target === 'ab'   && ctx && ctx.ab) {
        const v = Math.max(0, Math.min(1, 0.5 + value*0.5));
        ctx.ab.gain.value = v;
      } else if (target === 'tempo' && ctx && ctx.setTempo) {
        ctx.setTempo(ctx.tempoBase * Math.max(0.25, Math.min(4, 1+value)));
      } else if (target === 'pitch'){
        const semi = value;
        if (ctx && ctx.detune) ctx.detune.value = (ctx.detuneBase||0) + semi*100;
        else if (ctx && ctx.playbackRate) ctx.playbackRate.value = (ctx.pbBase||1) * Math.pow(2, semi/12);
      } else if (target === 'toneLevel' || target === 'toneFreq'){
        const host = ctx && ctx.el ? ctx.el : document;
        const mods = host.querySelectorAll('.mod');
        let tone = null;
        mods.forEach(m => {
          const hdr = m.querySelector('.mod-hdr .name, .mod-hdr .mod-name, .mod-hdr .title, .mod .hdr .name');
          if (hdr && /tone/i.test(hdr.textContent)) tone = tone || m;
        });
        if (tone){
          const ranges = tone.querySelectorAll('input[type="range"]');
          let targetRange = (target === 'toneLevel') ? (ranges[ranges.length-1] || null) : (ranges[0] || null);
          if (targetRange){
            const min = parseFloat(targetRange.min || "0"), max = parseFloat(targetRange.max || "1");
            const v = Math.max(min, Math.min(max, (min + max)/2 + value * (max - min)/2));
            targetRange.value = String(v);
            targetRange.dispatchEvent(new Event('input', { bubbles: true }));
          }
        }
      }
    } catch(e) {}
  }



  function ctxFor(modEl){
    const host = modEl.closest('.stream, .block, [data-stream]') || document;
    if (host.__modCtx) return host.__modCtx;
    const actx = window.ACTX || window.audioCtx || (window.AudioContext ? new AudioContext() : null) || null;
    return (host.__modCtx = {
      el: host, actx,
      out: window._MASTER_OUT || null,
      pan: null, lpf: null, ab: null,
      tempoBase: window._GLOBAL_TEMPO || 120,
      playbackRate: null, pbBase: 1,
      detune: null, detuneBase: 0
    });
  }

  function ensureSubtabs(mod){
    if (mod.__hasSubtabs) return;
    const body = mod.querySelector('.mod-body') || mod;
    const keep = Array.from(body.children);
    const bar = document.createElement('div');
    bar.className = 'subtabs';
    bar.style.cssText = 'display:flex;gap:8px;margin:6px 0 10px';
    const b1 = Object.assign(document.createElement('button'),{textContent:'LFO',className:'btn btn-xs active'});
    const b2 = Object.assign(document.createElement('button'),{textContent:'Advanced',className:'btn btn-xs'});
    bar.append(b1,b2);
    const paneLFO = document.createElement('div'); paneLFO.className='tab-pane lfo-pane';
    keep.forEach(ch=>paneLFO.appendChild(ch));
    const lfoExtras = document.createElement('div');
    lfoExtras.className='row'; lfoExtras.innerHTML =
      '<label style="margin-left:8px">Phase</label><input class="lfoPhase" type="range" min="0" max="1" step="0.01" value="0">'+
      '<label>Jitter</label><input class="lfoJitter" type="range" min="0" max="1" step="0.01" value="0">'+
      '<label>Offset</label><input class="lfoOffset" type="range" min="-1" max="1" step="0.01" value="0">'+
      '<label><input class="lfoSync" type="checkbox"> Sync</label>';
    paneLFO.appendChild(lfoExtras);

    const paneADV = document.createElement('div'); paneADV.className='tab-pane adv-pane'; paneADV.style.display='none';
    paneADV.innerHTML = [
      '<div class="row euclid">',
      '<button class="btn euOn">Euclid: OFF</button>',
      '<label>Target</label>',
      '<select class="euTarget" title="Destination parameter"><option value="vol">Volume</option><option value="pan">Pan</option><option value="lpf">LPF</option><option value="ab">A↔B</option><option value="tempo">Tempo</option><option value="pitch">Pitch</option></select>',
      '<label>Steps</label><input class="euSteps" title="Total steps in the pattern" type="number" min="1" max="32" value="16" style="width:56px">',
      '<label>Pulses</label><input class="euPulses" title="Number of hits per cycle" type="number" min="0" max="32" value="8" style="width:56px">',
      '<label>Rotate</label><input class="euRotate" title="Rotate pattern start" type="number" min="0" max="31" value="0" style="width:56px">',
      '<label>Depth</label><input class="euDepth" title="Modulation depth" type="range" min="0" max="1" step="0.01" value="1">',
      '<label>Rate</label><select class="euRate" title="Step rate"><option>1/4</option><option selected>1/8</option><option>1/16</option></select>',
      '</div>',
      '<div class="row xy" style="align-items:center;gap:10px;">',
      '<button class="btn xyOn">XY: OFF</button>',
      '<div class="xyPad" title="Drag to modulate assigned targets" style="width:140px;height:100px;border:1px solid var(--select-border,#888);background:rgba(0,0,0,0.12);position:relative;touch-action:none"><div class="xyDot" style="position:absolute;width:10px;height:10px;border-radius:50%;background:var(--accent,#09f);transform:translate(-50%,-50%);left:50%;top:50%"></div></div>',
      '<div>',
      '<label>X→</label><select class="xyX" title="X-axis target"><option value="pan">Pan</option><option value="vol">Volume</option><option value="lpf">LPF</option><option value="ab">A↔B</option></select>',
      '<label>Depth</label><input class="xyXDepth" title="X-axis depth" type="range" min="0" max="1" step="0.01" value="1"><br>',
      '<label>Y→</label><select class="xyY" title="Y-axis target"><option value="vol">Volume</option><option value="pan">Pan</option><option value="lpf">LPF</option><option value="ab">A↔B</option></select>',
      '<label>Depth</label><input class="xyYDepth" title="Y-axis depth" type="range" min="0" max="1" step="0.01" value="1">',
      '</div>',
      '<label style="margin-left:10px"><input class="xyRec" title="Record XY movement (if supported)" type="checkbox"> Record</label>',
      '</div>',
      '<div class="row macros" style="flex-wrap:wrap;gap:8px;">',
      '<button class="btn mcOn">Macros: ON</button>',
      '<div class="macWrap"></div>',
      '<button class="btn mcSnap">Snapshot</button>',
      '<button class="btn mcMorph">Morph</button>',
      '</div>',
      '<div class="row chord">',
      '<button class="btn chOn">Chord: OFF</button>',
      '<label>Key</label>',
      '<select class="chKey" title="Key center"><option>C</option><option>C#</option><option>D</option><option>Eb</option><option>E</option><option>F</option><option>F#</option><option>G</option><option>Ab</option><option>A</option><option>Bb</option><option>B</option></select>',
      '<label>Scale</label>',
      '<select class="chScale" title="Scale / mode"><option>Major</option><option>Minor</option><option>Dorian</option><option>Mixolydian</option><option>Pentatonic</option><option>Chromatic</option></select>',
      '<label>Pattern</label><input class="chPat" title="Comma-separated semitone offsets, e.g. 0,4,7" type="text" value="0,4,7,12" style="width:120px" title="Comma-separated semitone offsets, e.g. 0,4,7">',
      '<label>Rate</label><select class="chRate" title="Arp rate"><option>1/4</option><option selected>1/8</option><option>1/16</option></select>',
      '<label>Depth</label><input class="chDepth" title="Pitch depth in semitones" type="range" min="0" max="1" step="0.01" value="1">',
      '<label>Swing</label><input class="chSwing" title="Swing amount" type="range" min="0" max="0.5" step="0.01" value="0">',
      '<label>Quantize</label><input class="chQuant" title="Quantize to scale" type="checkbox" checked>',
      '</div>'
    ].join('');
    body.innerHTML=''; body.append(bar,paneLFO,paneADV);
    function show(which){ if(which==='lfo'){ paneLFO.style.display=''; paneADV.style.display='none'; b1.classList.add('active'); b2.classList.remove('active'); } else { paneLFO.style.display='none'; paneADV.style.display=''; b2.classList.add('active'); b1.classList.remove('active'); } }
    b1.addEventListener('click',()=>show('lfo')); b2.addEventListener('click',()=>show('adv')); show('lfo');
    mod.__hasSubtabs = true;
  }

  /* Euclidean pattern */
  function bjorklund(steps,pulses,rot){
    steps=Math.max(1,Math.min(32,Math.floor(+steps||1)));
    pulses=Math.max(0,Math.min(steps,Math.floor(+pulses||0)));
    let pattern = Array(pulses).fill([1]), rests = Array(steps-pulses).fill([0]);
    while(rests.length>1){
      const r=Math.min(pattern.length, rests.length), next=[];
      for(let i=0;i<r;i++) next.push(pattern[i].concat(rests[i]));
      pattern = next.concat(pattern.slice(r)); rests = rests.slice(r);
    }
    let flat = pattern.flat();
    const k = (Math.floor(+rot||0))%steps; if(k) flat = flat.slice(k).concat(flat.slice(0,k));
    return flat;
  }

  function wireEuclid(scope, ctx){
    const on = scope.querySelector('.euOn'); if(!on || on.__wired) return; on.__wired = true;
    const tgt=scope.querySelector('.euTarget'), stp=scope.querySelector('.euSteps'),
          pul=scope.querySelector('.euPulses'), rot=scope.querySelector('.euRotate'),
          dep=scope.querySelector('.euDepth'), rate=scope.querySelector('.euRate');
    const st = { on:false, pat:[], idx:0, t0:now(), tPrev:0, depth:+dep.value||1, rate:rate.value, target:tgt.value };
    function rebuild(){ st.pat = bjorklund(stp.value, pul.value, rot.value); st.idx = 0; }
    on.addEventListener('click',()=>{ st.on=!st.on; on.textContent='Euclid: '+(st.on?'ON':'OFF'); st.t0=now(); st.tPrev=0; });
    [stp,pul,rot].forEach(x=> x.addEventListener('change',rebuild));
    dep.addEventListener('input',()=> st.depth = +dep.value || 1);
    rate.addEventListener('change',()=> st.rate = rate.value);
    tgt.addEventListener('change',()=> st.target = tgt.value);
    rebuild();
    TICKERS.push(function(ts){
      if(!st.on) return;
      const tempo=window._GLOBAL_TEMPO||ctx.tempoBase||120, spb=60/Math.max(20,tempo);
      const div=st.rate==='1/16'?4:(st.rate==='1/4'?1:2), dur=spb/div;
      const t=(ts-st.t0)/1000;
      if(t-(st.tPrev||0)>=dur){ st.tPrev+=dur; const hit=st.pat[st.idx%st.pat.length]; const v=hit?(st.depth||1):0; applyTo(st.target, hit?v:-v, ctx); st.idx++; }
    });
  }

  function wireXY(scope,ctx){
    const on=scope.querySelector('.xyOn'); if(!on||on.__wired) return; on.__wired=true;
    const pad=scope.querySelector('.xyPad'), dot=scope.querySelector('.xyDot');
    const X=scope.querySelector('.xyX'), Y=scope.querySelector('.xyY');
    const Xd=scope.querySelector('.xyXDepth'), Yd=scope.querySelector('.xyYDepth');
    const st={on:false,x:0,y:0};
    on.addEventListener('click',()=>{ st.on=!st.on; on.textContent='XY: '+(st.on?'ON':'OFF'); });
    function set(ev){
      if(!st.on) return;
      const r=pad.getBoundingClientRect(), x=Math.max(0,Math.min(1,(ev.clientX-r.left)/r.width)), y=Math.max(0,Math.min(1,(ev.clientY-r.top)/r.height));
      st.x=x*2-1; st.y=(1-y)*2-1; dot.style.left=(x*100)+'%'; dot.style.top=(y*100)+'%';
      applyTo(X.value, st.x*(+Xd.value||0), ctx); applyTo(Y.value, st.y*(+Yd.value||0), ctx);
    }
    ['pointerdown','pointermove'].forEach(t=>pad.addEventListener(t,set));
  }

  function wireMacros(scope, ctx){
    const on=scope.querySelector('.mcOn'); if(!on||on.__wired) return; on.__wired=true;
    const wrap=scope.querySelector('.macWrap'), snap=scope.querySelector('.mcSnap'), morph=scope.querySelector('.mcMorph');
    const M=8, S={vals:Array(M).fill(0), routes:Array(M).fill([]), A:null, B:null};
    if(!wrap.childElementCount){
      for(let i=0;i<M;i++){
        const c=document.createElement('div'); c.style.cssText='display:inline-flex;flex-direction:column;align-items:center';
        c.innerHTML='<div style="font-size:10px">M'+(i+1)+'</div><input class="mVal" title="Macro value" type="range" min="-1" max="1" step="0.01" value="0" style="width:100px"><button class="btn btn-xs mRoute">Route</button>';
        const s=c.querySelector('.mVal');
        s.addEventListener('input',()=>{ S.vals[i]=+s.value; for(const r of S.routes[i]) applyTo(r.target, S.vals[i]*r.depth, ctx); });
        c.querySelector('.mRoute').addEventListener('click',()=>{
          const t=(prompt('Target (vol|pan|lpf|ab|tempo|pitch):','pan')||'pan').trim();
          const d=+prompt('Depth (-1..1):','0.5')||0.5; S.routes[i].push({target:t,depth:d});
        });
        wrap.appendChild(c);
      }
    }
    snap.addEventListener('click',()=>{ if(!S.A) S.A=S.vals.slice(0); else S.B=S.vals.slice(0); });
    morph.addEventListener('click',()=>{
      if(!S.A||!S.B) return; let k=0; const dur=0.5;
      const step=()=>{ k=Math.min(1,k+1/60/dur);
        wrap.querySelectorAll('.mVal').forEach((el,i)=>{ const v=S.A[i]+(S.B[i]-S.A[i])*k; S.vals[i]=v; el.value=v; for(const r of S.routes[i]) applyTo(r.target, v*r.depth, ctx); });
        if(k<1) requestAnimationFrame(step);
      };
      requestAnimationFrame(step);
    });
  }

  const SCALES={Major:[0,2,4,5,7,9,11],Minor:[0,2,3,5,7,8,10],Dorian:[0,2,3,5,7,9,10],Mixolydian:[0,2,4,5,7,9,10],Pentatonic:[0,3,5,7,10],Chromatic:[0,1,2,3,4,5,6,7,8,9,10,11]};
  const KEYS={C:0,'C#':1,D:2,Eb:3,E:4,F:5,'F#':6,G:7,Ab:8,A:9,Bb:10,B:11};
  function nearest(semi,key,scale){
    const off=((semi%12)+12)%12, allow=SCALES[scale]||SCALES.Major;
    if(allow.includes(off)) return semi;
    let best=semi, d=99;
    for(let s=semi-6;s<=semi+6;s++){
      const o=((s%12)+12)%12;
      if(allow.includes(o)){ const dd=Math.abs(s-semi); if(dd<d){ d=dd; best=s; } }
    }
    return best;
  }
  const parsePat=t=>String(t||'').split(/[, ]+/).map(s=>+s).filter(Number.isFinite);

  function wireChord(scope,ctx){
    const on=scope.querySelector('.chOn'); if(!on||on.__wired) return; on.__wired=true;
    const key=scope.querySelector('.chKey'), scale=scope.querySelector('.chScale'), pat=scope.querySelector('.chPat'),
          rate=scope.querySelector('.chRate'), depth=scope.querySelector('.chDepth'), swing=scope.querySelector('.chSwing'),
          quant=scope.querySelector('.chQuant');
    const st={on:false, idx:0, t0:now(), tPrev:0, arr:parsePat(pat.value)};
    on.addEventListener('click',()=>{ st.on=!st.on; on.textContent='Chord: '+(st.on?'ON':'OFF'); st.t0=now(); st.tPrev=0; st.idx=0; });
    pat.addEventListener('change',()=> st.arr=parsePat(pat.value));
    TICKERS.push(function(ts){
      if(!st.on || !st.arr.length) return;
      const tempo=window._GLOBAL_TEMPO||ctx.tempoBase||120, spb=60/Math.max(20,tempo);
      const div=rate.value==='1/16'?4:(rate.value==='1/4'?1:2), dur=spb/div, sw=+swing.value||0;
      const k=KEYS[key.value]||0, sc=scale.value, t=(ts-st.t0)/1000, adj=(st.idx%2? sw*dur:0);
      if(t-(st.tPrev||0)>=dur+adj){
        st.tPrev += dur+adj;
        let semi = st.arr[st.idx % st.arr.length];
        if(quant.checked) semi = nearest(semi+k, k, sc) - k;
        applyTo('pitch', (+depth.value||1) * semi, ctx);
        st.idx++;
      }
    });
  }

  function wire(mod){
    ensureSubtabs(mod);
    const adv=mod.querySelector('.adv-pane'), ctx=ctxFor(mod);
    wireEuclid(adv,ctx); wireXY(adv,ctx); wireMacros(adv,ctx); wireChord(adv,ctx);
  }
  function boot(root){
    (root||document)
      .querySelectorAll(".mod.modMatrix, .mod.modulation, .mod.mod-modulation")
      .forEach(m=>{ try { wire(m); } catch(e){} });
  }

  document.addEventListener('DOMContentLoaded',()=>boot(document));
  new MutationObserver((mutations)=>{
    mutations.forEach(m=>{
      if (m.addedNodes) m.addedNodes.forEach(n=>{ if (n.nodeType===1) boot(n); });
    });
  }).observe(document.body,{childList:true,subtree:true});
})();
</script>

<script id="theme-guard-v1">
(function(){
  function applyTheme(txt){
    const b=document.body;
    b.classList.remove('theme-98','theme-xp');
    if(/windows\s*98/i.test(txt)) b.classList.add('theme-98');
    else if(/windows\s*xp/i.test(txt)) b.classList.add('theme-xp');
  }
  document.addEventListener('change',function(e){
    const el=e.target;
    if(el && el.tagName==='SELECT'){
      const txt=(el.selectedOptions&&el.selectedOptions[0]&&el.selectedOptions[0].textContent)||el.value||'';
      const all=Array.from(el.options||[]).map(o=>o.textContent).join('|');
      if(/Flat|Windows\s*98|Windows\s*XP/i.test(all)) applyTheme(txt);
    }
  }, true);
  setInterval(function(){
    const selects = Array.from(document.querySelectorAll('select'));
    const anyThemeSelect = selects.some(s=>/Flat|Windows\s*98|Windows\s*XP/i.test(Array.from(s.options||[]).map(o=>o.textContent).join('|')));
    if(anyThemeSelect){
      const current = selects.map(s=> (s.selectedOptions&&s.selectedOptions[0]&&s.selectedOptions[0].textContent)||s.value||'').join(' | ');
      if(/Flat/i.test(current) && !/Windows\s*98|Windows\s*XP/i.test(current)){
        document.body.classList.remove('theme-98','theme-xp');
      }
    }
  }, 600);
})();
</script>
<script>
(function(){
  function installAB(root){
    (root||document).querySelectorAll('.mod').forEach(m=>{
      if(m.classList.contains('fxMod') || m.classList.contains('spaceMod')){ 
        const old=m.querySelector('.abPick'); if(old) old.remove(); 
        return; 
      }
      if(m.querySelector('.abPick')) return;
      const hdr=m.querySelector('.mod-hdr'); if(!hdr) return;
      const sel=document.createElement('select'); sel.className='abPick'; sel.title='Apply to';
      sel.innerHTML='<option value="both">A+B</option><option value="A">A only</option><option value="B">B only</option>';
      sel.value = m.dataset.ab || 'both';
      sel.addEventListener('change', ()=>{ m.dataset.ab = sel.value; });
      hdr.insertBefore(sel, hdr.querySelector('.carat'));
    });
  }
  document.addEventListener('DOMContentLoaded', ()=> installAB(document));
  new MutationObserver(m=> m.forEach(r=> r.addedNodes && r.addedNodes.forEach(n=> n.nodeType===1 && installAB(n)))).observe(document.body,{childList:true,subtree:true});
})();
</script>

<script>
(function(){
  function ensureToolbar(){
    const tb=document.getElementById('toolbar'); if(!tb) return;
    if(!document.getElementById('toolbarInner')){
      const inn=document.createElement('div'); inn.id='toolbarInner';
      while(tb.firstChild){ inn.appendChild(tb.firstChild); }
      tb.appendChild(inn);
      const tbtn=document.createElement('div'); tbtn.id='taskButtons'; inn.appendChild(tbtn);
    }
    if(!document.getElementById('tray')){
      const tray=document.createElement('div'); tray.id='tray'; tray.innerHTML='<span id="clock"></span>';
      document.getElementById('toolbar').appendChild(tray);
    }
  }
  function tick(){ const el=document.getElementById('clock'); if(!el) return; const d=new Date(); const p=n=>String(n).padStart(2,'0'); el.textContent=p(d.getHours())+':'+p(d.getMinutes()); }
  function applyTheme(name){
    const b=document.body;
    b.classList.remove('theme-98','theme-xp');
    if(name==='win98') b.classList.add('theme-98'); else if(name==='winxp') b.classList.add('theme-xp');
    try{ localStorage.setItem('nt_theme', name); }catch(_){}
    const p=document.getElementById('themePicker'); if(p) p.value=name;
  }
  window.__applyTheme=applyTheme;
  document.addEventListener('DOMContentLoaded', ()=>{
    ensureToolbar(); tick(); setInterval(tick, 30000);
    const p=document.getElementById('themePicker'); if(p) p.addEventListener('change', e=> applyTheme(e.target.value));
    const key='nt_theme_v'; if(localStorage.getItem(key)!=='4'){ localStorage.setItem('nt_theme','flat'); localStorage.setItem(key,'4'); }
    applyTheme(localStorage.getItem('nt_theme')||'flat');
  });
})();
</script>
</body>
</html>
<|MERGE_RESOLUTION|>--- conflicted
+++ resolved
@@ -506,8 +506,6 @@
 </div>
 
 <script>
-<<<<<<< HEAD
-=======
   /* ==== Dark palette util (ColorHunt-inspired, WCAG-aware) ==== */
   function hexToRgb(hex){
     const m = /^#?([a-f\d]{2})([a-f\d]{2})([a-f\d]{2})$/i.exec(hex);
@@ -615,7 +613,6 @@
   window.pickDarkPalette = window.pickDarkPalette || function(){ return window.DARK_PALETTES[Math.floor(Math.random()*window.DARK_PALETTES.length)]; }
   window.pick2DarkPalette = window.pick2DarkPalette || window.pickDarkPalette;
 
->>>>>>> 7fa1a1e2
   /* --- Granular Worklet Source --- */
   ;(function ensureGranularWorklet(){
     if(self._granularWorkletReady) return;
@@ -723,8 +720,6 @@
 (function(){
   // ===== Utilities =====
 
-<<<<<<< HEAD
-=======
   // ==== Random Dark Theme utilities (ColorHunt-inspired) ====
   function hexToRgb(hex){
     const m = /^#?([a-f\d]{2})([a-f\d]{2})([a-f\d]{2})$/i.exec(hex);
@@ -802,7 +797,6 @@
     Object.entries(vars).forEach(([k,v])=> root.style.setProperty(k, v));
   }
 
->>>>>>> 7fa1a1e2
   function applyIndepRouting(sample, gA, gB){
     try{
       if(sample.indepTP){
@@ -2426,8 +2420,6 @@
   addBlock();
 })();
 
-<<<<<<< HEAD
-=======
   // Toolbar Random Theme
   const _rtb = document.getElementById('btnRandomTheme');
   if(_rtb){
@@ -2444,7 +2436,6 @@
       }
     });
   }
->>>>>>> 7fa1a1e2
 </script>
 
 // === Style Preset wiring (add 9x themes) ===
