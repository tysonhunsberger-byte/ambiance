
<!DOCTYPE html>
<html lang="en">
<head>
<meta charset="UTF-8">
<title>Noisetown Ultimate — v4 (Per‑Stream Spaces, Spectrogram, Tooltips, Presets, Style Mode)</title>
<meta name="viewport" content="width=device-width, initial-scale=1.0">
<style>
  :root{
    --bg:#121212; --panel:#1e1e1e; --card:#222; --text:#f0f0f0; --muted:#bbb; --accent:#59a7ff;
    --select:#1b1e28; --select-border:#666;
  }
  *{box-sizing:border-box}
  html,body{height:100%;margin:0;background:var(--bg);color:var(--text);font:14px/1.4 system-ui,Segoe UI,Tahoma,Arial,sans-serif}
  #app{display:flex;flex-direction:column;height:100%}
  #toolbar{display:flex;gap:10px;align-items:center;padding:10px;background:var(--panel);border-bottom:1px solid #444;position:sticky;top:0;z-index:5}
  #main{flex:1;overflow:auto;padding:10px;display:flex;gap:10px;flex-wrap:wrap;position:relative}
  .block{background:var(--panel);border:1px solid #444;border-radius:8px;padding:10px;min-width:520px}
  .block.dragging{opacity:.95;outline:2px dashed var(--accent)}
  .block h2{margin:0 0 8px}
  .block .row{display:flex;align-items:center;gap:8px;flex-wrap:wrap;margin:6px 0}
  .scope{flex:1;min-width:220px;height:60px;background:#000;border:1px solid #666;border-radius:6px}
  .stream{background:var(--card);border:1px solid #555;border-radius:8px;padding:10px;margin:8px 0}
  .stream h3{margin:0 0 6px}
  .row{display:flex;align-items:center;gap:6px;flex-wrap:wrap;margin:6px 0}
  label{font-weight:600}
  .small{font-size:12px;color:var(--muted)}
  input[type="range"]{width:160px}
  .btn{padding:6px 10px;border:1px solid #666;background:#2a2a2a;color:#fff;border-radius:6px;cursor:pointer}
  .btn:hover{background:#333}
  .btn.on{outline:2px solid var(--accent)}
  select, input[type="number"], input[type="text"]{padding:4px 6px;background:var(--select);color:#fff;border:1px solid var(--select-border);border-radius:4px}
  option{background:var(--panel);color:#fff}
  .title{font-weight:800;letter-spacing:.3px}
  .spacer{flex:1}

  /* Vertical dropdown modules */
  .mods{display:flex;flex-direction:column;gap:8px;margin-top:6px}
  .mod{border:1px solid #555;border-radius:6px;overflow:hidden}
  .mod-hdr{display:flex;align-items:center;justify-content:space-between;background:#2a2a2a;padding:6px 10px;cursor:pointer}
  .mod-hdr .name{font-weight:700}
  .mod-hdr .carat{font-weight:800}
  .mod-body{display:none;padding:8px;background:#1a1a1a}
  .mod.open .mod-body{display:block}

  /* Spectrogram canvas */
  .spectro{width:100%;height:90px;background:#000;border:1px solid #666;border-radius:6px}

  /* Tooltip (native title works; add helper underline) */
  .hasTip{text-decoration:underline dotted #777; text-underline-offset: 2px;}

  /* Style mode overlay */
  .style-hover{outline:2px dashed #7bdcff !important; outline-offset:2px}
  .style-panel{position:fixed; right:10px; bottom:10px; background:#181818; border:1px solid #444; border-radius:8px; padding:10px; width:280px; display:none; z-index:99}
  .style-panel h4{margin:0 0 6px}
  .style-panel .row{margin:4px 0}

  /* === CodeChecker additions === */
  
  .style-on [contenteditable="true"]{ outline:1px dashed var(--accent); outline-offset:2px; cursor:text }

  
  .stream .aRow, .stream .bRow { align-items:center; gap:8px; }
  .btn.btn-xs{ padding:2px 6px; font-size:11px; line-height:1; }

  .dragHandle{opacity:.45; transition:opacity .15s}
  body.edit-on .dragHandle{opacity:1}
  body.edit-on .block{outline:2px dashed var(--accent); outline-offset:2px}
  body.edit-on #main{cursor:move}
  #modeToast{position:fixed; left:50%; top:12px; transform:translateX(-50%);
    background:#000c; color:#fff; padding:6px 10px; border:1px solid #444; border-radius:6px;
    font-size:12px; z-index:999; display:none}
  #stylePanel .subhdr{margin:8px 0 4px; font-weight:700; opacity:.8}
  #stylePanel .grid{display:grid; grid-template-columns:auto 1fr; gap:6px 10px; align-items:center}
  #stylePanel textarea{width:100%; min-height:90px; background:#0f0f0f; color:#ddd; border:1px solid #333; border-radius:6px; padding:6px; font-family:ui-monospace, SFMono-Regular, Menlo, Consolas, "Liberation Mono", monospace; font-size:12px}
  #stylePanel .row.wrap{flex-wrap:wrap}


  .placeholder{border:1px dashed var(--accent); border-radius:6px; margin:8px 0; height:40px; background:#0001}
  .draggingItem{opacity:.85; outline:2px dashed var(--accent)}


  /* Stabilize block/stream shape and initial sizing */
  .stream, .block { border-radius: 8px; overflow: hidden; height: auto; min-height: 0; }
  .mod { border-radius: 6px; overflow: hidden; }
  .mod .mod-body { display: none; }
  .mod.open .mod-body { display: block; }

  .mod + .mod { margin-top: 10px; }

/* Theme spacing tweaks */
.mods{ gap:14px !important; margin-top:10px !important; }
.mod .mod-body{ padding:12px 14px !important; }
.block{ padding:14px !important; }
.stream{ padding:12px !important; }

/* Stick toolbar to bottom for Win98/XP and reserve space */
body.theme-98 #toolbar, body.theme-xp #toolbar{ position:fixed; left:0; right:0; bottom:0; top:auto; z-index:1000; }
body.theme-98 #main, body.theme-xp #main{ padding-bottom:56px; }

/* Theme picker readability in 98/XP */
body.theme-98 #stylePreset, body.theme-xp #stylePreset{ background:#fff; color:#000; border:1px solid #7b7b7b; }
body.theme-98 #stylePreset option, body.theme-xp #stylePreset option{ color:#000; background:#fff; }

#desktopIcons{ position:fixed; top:12px; right:14px; z-index:0; pointer-events:none; display:none; flex-direction:column; gap:16px; }
.desktopIcon{ display:flex; flex-direction:column; align-items:center; font-family:Tahoma, 'MS Sans Serif', sans-serif; font-size:12px; }
.desktopIcon .ico{ width:48px; height:48px; image-rendering:pixelated; background-size:48px 48px; background-repeat:no-repeat;
  background-image: linear-gradient(#fff,#ddd); border:1px solid #0003; border-radius:6px; }
.desktopIcon .title{ margin-top:4px; color:#000; text-shadow: 0 1px 0 #fff, 1px 0 0 #fff, -1px 0 0 #fff, 0 -1px 0 #fff; }
body.theme-xp #desktopIcons, body.theme-98 #desktopIcons{ display:flex; }

/* === Custom slider imagery (track/thumb) === */
:root{
  --slider-track-img: none;
  --slider-thumb-img: none;
  --slider-track-scale: 1;
  --slider-thumb-scale: 1;
  --slider-track-rotate: 0deg;
  --slider-thumb-rotate: 0deg;
}
input[type="range"]{ -webkit-appearance:none; appearance:none; background:transparent; }
input[type="range"]::-webkit-slider-runnable-track{ height:10px; background: var(--panel); }
input[type="range"]::before{ content:""; display:block; height:10px; background-image: var(--slider-track-img);
  background-size: contain; background-repeat:no-repeat; background-position:center;
  transform: rotate(var(--slider-track-rotate)) scale(var(--slider-track-scale)); }
input[type="range"]::-webkit-slider-thumb{ -webkit-appearance:none; width:16px; height:16px; border:1px solid #0008; border-radius:2px;
  background: var(--card); background-image: var(--slider-thumb-img); background-size:contain; background-repeat:no-repeat; background-position:center;
  transform: rotate(var(--slider-thumb-rotate)) scale(var(--slider-thumb-scale)); }
input[type="range"]::-moz-range-track{ height:10px; background: var(--panel); }
input[type="range"]::-moz-range-thumb{ width:16px; height:16px; border:1px solid #0008; border-radius:2px; background: var(--card);
  background-image: var(--slider-thumb-img); background-size:contain; background-repeat:no-repeat; background-position:center;
  transform: rotate(var(--slider-thumb-rotate)) scale(var(--slider-thumb-scale)); }

/* Theme picker readability */
body.theme-98 #stylePreset, body.theme-xp #stylePreset{ background:#fff; color:#000; border:1px solid #7b7b7b; }
body.theme-98 #stylePreset option, body.theme-xp #stylePreset option{ color:#000; background:#fff; }

/* === Windows XP look (xp.css-inspired) === */
body.theme-xp{ background-image: var(--xp-wallpaper); background-size: cover; background-position:center;  image-rendering:pixelated; font-family: Tahoma, Verdana, sans-serif; background: var(--xp-wallpaper), linear-gradient(#6aa6ff 0 50%, #4c82f4 55%, #99d86d 60%, #56ad34 100%) fixed; }
body.theme-xp .mod{ border:1px solid #6c8ed0; border-radius:2px; background:linear-gradient(#f7faff 0%, #e0ebff 55%, #d4e2ff 100%); box-shadow:0 1px 0 rgba(255,255,255,.7) inset; }
body.theme-xp .mod-hdr{ background: linear-gradient(180deg,#5c8fff 0%,#3f73e2 75%); color:#fff; border-bottom:1px solid #355db9; border-radius:2px 2px 0 0; text-shadow:0 1px 0 rgba(0,0,0,.35); }
body.theme-xp .btn{ border-radius:2px; background: linear-gradient(#f5f9ff 0%, #d4e4ff 100%); border:1px solid #6b8ccc; color:#13336d; box-shadow:0 1px 0 rgba(255,255,255,.8) inset, 0 1px 2px rgba(20,48,125,.18); }
body.theme-xp .btn:hover{ background:linear-gradient(#ffffff 0%, #dcebff 100%); }
body.theme-xp .btn:active{ background: linear-gradient(#cddfff,#b9d0fb); color:#0a2c66; box-shadow: inset 0 1px 2px rgba(0,0,0,.18); }
body.theme-xp select, body.theme-xp input[type="text"], body.theme-xp input[type="number"]{ border:1px solid #6b8ccc; background:linear-gradient(#ffffff,#edf3ff); border-radius:3px; color:#123169; box-shadow:0 1px 0 rgba(255,255,255,.7) inset; }
body.theme-xp input[type="range"]::-webkit-slider-thumb{ width:14px; height:14px; border-radius:2px; background:linear-gradient(#f6f9ff,#d7e6ff); border:1px solid #5c7ed1; }
body.theme-xp input[type="range"]::-moz-range-thumb{ width:14px; height:14px; border-radius:2px; background:linear-gradient(#f6f9ff,#d7e6ff); border:1px solid #5c7ed1; }

/* ====================== XP fidelity pack ====================== */

/* Taskbar (toolbar) */
body.theme-xp #toolbar{
  position: fixed; left:0; right:0; bottom:0; height:32px; z-index:1000;
  background: linear-gradient( to bottom,
    #4a82e4 0%, /* Darker blue at the top */
    #3f72d8 10%, /* Smoother blend to the middle */
    #2562c1 50%, /* Mid-tone blue */
    #3d71d3 90%, /* Slight brightening toward the bottom */
    #3d71d3 100% /* Same color at the very bottom */);
  border-top: 1px solid #183d92;
  display: flex; align-items: center; gap: 8px; padding: 2px 6px;
  image-rendering: pixelated;
}
body.theme-xp #main{ padding-bottom: 44px; } /* reserve space */

/* Start button */
body.theme-xp #xpStart{
  display:inline-flex; align-items:center; gap:6px; height:28px;
  padding: 0 10px 0 8px; cursor: default; user-select:none;
  color:#fff; font: bold 13px Tahoma, Verdana, sans-serif;
  background: linear-gradient(#5fdc78,#3ab34f);
  border: 1px solid #1b6a29; border-radius: 6px;
  box-shadow: inset 0 1px 0 #93f0a7, inset 0 -1px 0 #2b8e3d, 0 1px 0 rgba(0,0,0,.2);
}
body.theme-xp #xpStart .xpLogo{
  width:16px; height:16px; display:inline-block; background-repeat:no-repeat; background-size:100% 100%;
  background-image: url("data:image/svg+xml;utf8,<svg xmlns='http://www.w3.org/2000/svg' width='16' height='16'><rect x='0' y='0' width='7' height='7' fill='%23f35325'/><rect x='9' y='0' width='7' height='7' fill='%2380cc28'/><rect x='0' y='9' width='7' height='7' fill='%2305a6f0'/><rect x='9' y='9' width='7' height='7' fill='%23ffba08'/></svg>");
}

/* Push toolbar content after Start */
body.theme-xp #toolbarInner{ display:flex; align-items:center; gap:8px; flex:1; overflow:hidden; }

/* Window (module) header controls */
body.theme-xp .mod-hdr{ position: relative; padding-right: 64px; }
body.theme-xp .win-ctl{ position:absolute; right:6px; top:4px; display:flex; gap:4px; }
body.theme-xp .win-ctl .btnctl{
  width:18px; height:18px; border:1px solid #6b8ccc; border-radius:2px; background:#e7edf9;
  box-shadow: inset 0 1px 0 #fff;
}
body.theme-xp .win-ctl .btnctl:hover{ background:#fff; }
body.theme-xp .win-ctl .min{ background-image:url("data:image/svg+xml;utf8,<svg xmlns='http://www.w3.org/2000/svg' width='18' height='18'><rect x='4' y='12' width='10' height='2' fill='%23000'/></svg>"); background-repeat:no-repeat; background-position:center; }
body.theme-xp .win-ctl .max{ background-image:url("data:image/svg+xml;utf8,<svg xmlns='http://www.w3.org/2000/svg' width='18' height='18'><rect x='4' y='4' width='10' height='10' fill='none' stroke='%23000'/></svg>"); background-repeat:no-repeat; background-position:center; }
body.theme-xp .win-ctl .cls{ background:#ff5a5a; background-image:url("data:image/svg+xml;utf8,<svg xmlns='http://www.w3.org/2000/svg' width='18' height='18'><path d='M5 5 L13 13 M13 5 L5 13' stroke='%23fff' stroke-width='2' /></svg>"); background-repeat:no-repeat; background-position:center; }

/* Maximize behavior */
body.theme-xp .mod.maximized{ position:relative; z-index:5; }
body.theme-xp .mod.maximized .mod-body{ max-height: 60vh; overflow:auto; }

/* Scrollbars (WebKit) */
body.theme-xp *::-webkit-scrollbar{ width:14px; height:14px; }
body.theme-xp *::-webkit-scrollbar-track{ background: #e7edf9; }
body.theme-xp *::-webkit-scrollbar-thumb{ background: linear-gradient(#fff,#d6e4ff); border:1px solid #6b8ccc; border-radius:2px; }
body.theme-xp *::-webkit-scrollbar-button{ background: #d6e4ff; border:1px solid #6b8ccc; }
body.theme-xp *::-webkit-scrollbar-button:vertical:decrement{ background-image:url("data:image/svg+xml;utf8,<svg xmlns='http://www.w3.org/2000/svg' width='14' height='14'><polygon points='7,3 11,9 3,9' fill='%23000'/></svg>"); background-repeat:no-repeat; background-position:center; }
body.theme-xp *::-webkit-scrollbar-button:vertical:increment{ background-image:url("data:image/svg+xml;utf8,<svg xmlns='http://www.w3.org/2000/svg' width='14' height='14'><polygon points='3,5 11,5 7,11' fill='%23000'/></svg>"); background-repeat:no-repeat; background-position:center; }
body.theme-xp *::-webkit-scrollbar-button:horizontal:decrement{ background-image:url("data:image/svg+xml;utf8,<svg xmlns='http://www.w3.org/2000/svg' width='14' height='14'><polygon points='3,7 9,3 9,11' fill='%23000'/></svg>"); background-repeat:no-repeat; background-position:center; }
body.theme-xp *::-webkit-scrollbar-button:horizontal:increment{ background-image:url("data:image/svg+xml;utf8,<svg xmlns='http://www.w3.org/2000/svg' width='14' height='14'><polygon points='11,7 5,3 5,11' fill='%23000'/></svg>"); background-repeat:no-repeat; background-position:center; }

/* Checkboxes / Radios (bitmap-ish) */
body.theme-xp input[type="checkbox"]{
  appearance:none; -webkit-appearance:none; width:13px; height:13px; border:1px solid #6b8ccc; border-radius:2px;
  background:#fff; box-shadow: inset 0 1px 0 #fff;
  vertical-align:middle; margin-right:6px;
}
body.theme-xp input[type="checkbox"]:checked{
  background-image:url("data:image/svg+xml;utf8,<svg xmlns='http://www.w3.org/2000/svg' width='13' height='13'><path d='M2 7 L5 10 L11 3' stroke='%230a5bd3' stroke-width='2' fill='none'/></svg>");
  background-repeat:no-repeat; background-position:center;
}
body.theme-xp input[type="radio"]{
  appearance:none; -webkit-appearance:none; width:13px; height:13px; border:1px solid #6b8ccc; border-radius:50%;
  background:#fff; box-shadow: inset 0 1px 0 #fff;
  vertical-align:middle; margin-right:6px;
}
body.theme-xp input[type="radio"]:checked{
  background-image:url("data:image/svg+xml;utf8,<svg xmlns='http://www.w3.org/2000/svg' width='13' height='13'><circle cx='6.5' cy='6.5' r='3' fill='%230a5bd3'/></svg>");
  background-repeat:no-repeat; background-position:center;
}

/* Toolbar scaffold & positions */
#toolbarInner{ display:flex; align-items:center; gap:8px; flex:1; overflow:hidden; }
#taskButtons{ display:flex; gap:6px; align-items:center; overflow-x:auto; }
#tray{ margin-left:auto; display:flex; gap:8px; align-items:center; padding:0 8px; }
#clock{ font:12px Tahoma, Verdana, sans-serif; opacity:.9; }
body:not(.theme-xp):not(.theme-98) #toolbar{ position:sticky; top:0; left:0; right:0; z-index:1000; }
body.theme-98 #toolbar, body.theme-xp #toolbar{ position:fixed; bottom:0; left:0; right:0; top:auto; z-index:1000; }
body.theme-98 #main, body.theme-xp #main{ padding-bottom:56px; }

/* Edit-only: window controls + closeX */
.win-ctl, .mod-hdr .closeX{ display:none !important; }
.edit-on .win-ctl, .edit-on .mod-hdr .closeX{ display:flex !important; }

/* Theme picker menu readability in 98/XP */
body.theme-98 #themePicker, body.theme-98 #themePicker option{ background:#fff; color:#000; border:1px solid #7b7b7b; }
body.theme-xp #themePicker, body.theme-xp #themePicker option{ background:#fff; color:#000; border:1px solid #93a4bd; }
</style>

<style>


/* ===== Windows 98 theme (scoped) ===== */
body.theme-98{ background:#008080 !important; background:#008080 !important;
  /* canonical Win98 colors */
  --bg:#c0c0c0; --panel:#c0c0c0; --card:#c0c0c0; --text:#000; --muted:#111; --accent:#000080;
  --select:#000080; --select-border:#7b7b7b;
  font-family: "MS Sans Serif", Tahoma, Verdana, Arial, sans-serif;
  image-rendering: pixelated;
}
/* Bars / containers */
body.theme-98 #toolbar{
  background:#c0c0c0;
  border-top:2px solid #7b7b7b; border-left:2px solid #7b7b7b;
  border-bottom:2px solid #fff;  border-right:2px solid #fff;
  padding:2px 4px;
}
body.theme-98 .stream, body.theme-98 .block, body.theme-98 .mod{
  background:#c0c0c0; color:#000;
  border:2px solid; border-color:#fff #7b7b7b #7b7b7b #fff; /* raised */
  border-radius:0;
  box-shadow: inset -1px -1px 0 #000, inset 1px 1px 0 #dfdfdf;
}
/* Module header (title bar) */
body.theme-98 .mod-hdr{
  display:flex; align-items:center; justify-content:space-between; gap:8px;
  background:#000080; color:#fff; padding:3px 6px;
  font-weight:bold;
}
body.theme-98 .mod-hdr .name{ color:#fff; }
body.theme-98 .mod-hdr .carat{ color:#fff; opacity:.95; }

/* Buttons */
body.theme-98 .btn{
  background:#c0c0c0; color:#000; border-radius:0;
  border:2px solid; border-color:#fff #7b7b7b #7b7b7b #fff;
  box-shadow: inset -1px -1px 0 #000, inset 1px 1px 0 #dfdfdf;
  padding:2px 8px; line-height:1.1;
}
body.theme-98 .btn:active{
  border-color:#7b7b7b #fff #fff #7b7b7b;
  box-shadow: inset 1px 1px 0 #000, inset -1px -1px 0 #dfdfdf;
}

/* Checkboxes & radios */
body.theme-98 input[type="checkbox"], body.theme-98 input[type="radio"]{
  appearance:none; -webkit-appearance:none; outline:none; margin:0 6px 0 0;
  width:13px; height:13px; background:#fff;
  border:2px solid; border-color:#7b7b7b #fff #fff #7b7b7b;
  box-shadow: inset -1px -1px 0 #000, inset 1px 1px 0 #dfdfdf;
  vertical-align:middle;
}
body.theme-98 input[type="checkbox"]:checked{ background:
  linear-gradient(45deg, transparent 45%, #000 45% 55%, transparent 55%),
  linear-gradient(-45deg, transparent 45%, #000 45% 55%, transparent 55%),
  #fff;
}
body.theme-98 input[type="radio"]{ border-radius:50%; }
body.theme-98 input[type="radio"]:checked{
  background:
    radial-gradient(circle at 50% 50%, #000 0 3px, transparent 3px) #fff;
}

/* Text inputs & selects */
body.theme-98 select, body.theme-98 input[type="number"], body.theme-98 input[type="text"]{
  background:#fff; color:#000; border-radius:0; padding:2px 4px;
  border:2px solid; border-color:#7b7b7b #fff #fff #7b7b7b;
  box-shadow: inset -1px -1px 0 #000, inset 1px 1px 0 #dfdfdf;
}

/* Sliders */
body.theme-98 input[type="range"]{
  -webkit-appearance:none; appearance:none; height:16px; background:#c0c0c0;
  border:2px solid; border-color:#fff #7b7b7b #7b7b7b #fff;
}
body.theme-98 input[type="range"]::-webkit-slider-runnable-track{
  height:12px; background:#c0c0c0;
}
body.theme-98 input[type="range"]::-webkit-slider-thumb{
  -webkit-appearance:none; width:16px; height:16px; margin-top:-2px;
  background:#c0c0c0; border:2px solid; border-radius:0;
  border-color:#7b7b7b #fff #fff #7b7b7b;
  box-shadow: inset -1px -1px 0 #000, inset 1px 1px 0 #dfdfdf;
}

/* Canvases */
body.theme-98 .spectro, body.theme-98 .scope{
  border:2px solid; border-color:#7b7b7b #fff #fff #7b7b7b; border-radius:0;
}

/* Scrollbars (webkit-based) */
body.theme-98 *::-webkit-scrollbar{ width:14px; height:14px; }
body.theme-98 *::-webkit-scrollbar-thumb{
  background:#c0c0c0; border:2px solid; border-color:#7b7b7b #fff #fff #7b7b7b;
  box-shadow: inset -1px -1px 0 #000, inset 1px 1px 0 #dfdfdf;
}


/* ===== Windows XP theme (scoped) ===== */
body.theme-xp{ background-image: var(--xp-wallpaper); background-size: cover; background-position:center;
  /* canonical XP-ish colors */
  --bg:#1f4fd0; --panel:#d0e2ff; --card:#e4efff; --text:#00174a; --muted:#274276; --accent:#2b63e6;
  --select:#f7fbff; --select-border:#6e8ed1;
  font-family: Tahoma, "Segoe UI", Verdana, Arial, sans-serif;
  background: linear-gradient(#4b85ff, #1f4fd0) fixed;
}
body.theme-xp #main{
  background: linear-gradient(180deg, rgba(255,255,255,.92) 0%, rgba(205,226,255,.94) 35%, rgba(178,210,255,.96) 100%);
}
body.theme-xp #toolbar{
  background: linear-gradient(#f4f8ff 0%, #d7e6ff 100%); border-bottom:1px solid #6e8ed1; padding:6px 8px;
  box-shadow: inset 0 1px 0 rgba(255,255,255,.9);
}
body.theme-xp .stream, body.theme-xp .block{
  background: linear-gradient(180deg, rgba(249,252,255,1) 0%, rgba(221,234,255,1) 48%, rgba(199,219,255,1) 100%);
  border-radius:8px;
  border:1px solid #6e8ed1; box-shadow: 0 1px 0 rgba(255,255,255,.8) inset, 0 1px 2px rgba(23,47,128,.2);
}
body.theme-xp .mod{
  border-radius:8px; border:1px solid #6e8ed1; background:linear-gradient(#f4f8ff,#dce8ff);
}
body.theme-xp .mod-hdr{
  display:flex; align-items:center; justify-content:space-between; gap:8px;
  background: linear-gradient(180deg,#5e91ff,#2f64dd); color:#fff; padding:6px 10px; border-bottom:1px solid #264fb3; border-radius:8px 8px 0 0;
  font-weight:bold; text-shadow:0 1px 0 rgba(0,0,0,.35);
}
body.theme-xp .mod-hdr .name,
body.theme-xp .mod-hdr .carat{ color:#fff; }
body.theme-xp .mod-body{ background:linear-gradient(#f9fbff,#e7f0ff); }
body.theme-xp .btn{
  background: linear-gradient(#f7faff, #d4e3ff); color:#123169; border:1px solid #6e8ed1; border-radius:6px;
  box-shadow: 0 1px 0 rgba(255,255,255,.85) inset, 0 1px 2px rgba(21,47,120,.18);
  padding:4px 10px;
}
body.theme-xp .btn:hover{ background: linear-gradient(#ffffff, #dcebff); }
body.theme-xp .btn:active{ background: linear-gradient(#cddfff, #b7d0fb); color:#0a2c66; box-shadow: inset 0 1px 2px rgba(0,0,0,.18); }

/* Checkboxes & radios */
body.theme-xp input[type="checkbox"], body.theme-xp input[type="radio"]{
  appearance:none; -webkit-appearance:none; outline:none; margin:0 6px 0 0;
  width:14px; height:14px; background:#fff; border-radius:3px;
  border:1px solid #93a4bd; box-shadow: 0 1px 0 #fff inset;
}
body.theme-xp input[type="checkbox"]:checked{ background:
  linear-gradient(45deg, transparent 45%, #0a5bd3 45% 55%, transparent 55%),
  linear-gradient(-45deg, transparent 45%, #0a5bd3 45% 55%, transparent 55%),
  #fff; }
body.theme-xp input[type="radio"]{ border-radius:50%; }
body.theme-xp input[type="radio"]:checked{
  background: radial-gradient(circle at 50% 50%, #0a5bd3 0 4px, transparent 4px) #fff;
}

/* Sliders */
body.theme-xp input[type="range"]{
  -webkit-appearance:none; appearance:none; height:6px; background:#c3d4f7; border-radius:4px; border:1px solid #93a4bd;
}
body.theme-xp input[type="range"]::-webkit-slider-runnable-track{ height:6px; background:#c3d4f7; border-radius:4px; }
body.theme-xp input[type="range"]::-webkit-slider-thumb{
  -webkit-appearance:none; width:16px; height:16px; margin-top:-6px;
  background:linear-gradient(#fff, #e6eefb); border:1px solid #93a4bd; border-radius:50%;
  box-shadow: 0 1px 0 #fff inset, 0 0 2px rgba(0,0,0,.25);
}

/* Inputs */
body.theme-xp select, body.theme-xp input[type="number"], body.theme-xp input[type="text"]{
  background:linear-gradient(#ffffff,#edf3ff); color:#123169; border:1px solid #6e8ed1; border-radius:6px; padding:4px 6px;
  box-shadow: 0 1px 0 rgba(255,255,255,.85) inset;
}

/* Canvases */
body.theme-xp .spectro, body.theme-xp .scope{
  border:1px solid #93a4bd; border-radius:8px;
}

/* Scrollbars */
body.theme-xp *::-webkit-scrollbar{ width:12px; height:12px; }
body.theme-xp *::-webkit-scrollbar-thumb{
  background: linear-gradient(#fff,#e6eefb); border:1px solid #93a4bd; border-radius:8px;
}

</style>

<style id="nob64-guard">
:root{ --xp-wallpaper: none !important; }
body.theme-xp{ background-image: none !important; }
</style>

<style id="theme-fixes-v4">
.style-panel{background:#f6f6f6 !important; color:#111 !important; border:1px solid #8aa8d8 !important;}
.style-panel input,.style-panel select,.style-panel textarea{background:#fff !important; color:#000 !important; border:1px solid #7b7b7b !important;}
body.theme-xp, body.theme-xp #app, body.theme-xp #main, body.theme-xp .workspace{
  background: linear-gradient(#eaf2ff, #d6e6ff) !important;
  color: var(--text,#000);
}
body.theme-98, body.theme-98 #app, body.theme-98 #main, body.theme-98 .workspace{
  background: #008080 !important; color: var(--text,#000);
}
body:not(.theme-xp):not(.theme-98),
body:not(.theme-xp):not(.theme-98) #app,
body:not(.theme-xp):not(.theme-98) #main,
body:not(.theme-xp):not(.theme-98) .workspace{
  background: var(--bg, #1b1b1b) !important;
}
body.theme-xp{--bg:#dfe8f6;--panel:#e9f0fb;--card:#f6f9ff;--text:#000;--muted:#333;--accent:#3a6ea5;--select:#fff;--select-border:#8aa8d8;}
body.theme-98{--bg:#008080;--panel:#c0c0c0;--card:#dfdfdf;--text:#000;--muted:#111;--accent:#0000aa;--select:#fff;--select-border:#7b7b7b;}
body.theme-xp  .card, body.theme-xp  .stream, body.theme-xp  .mod-body,
body.theme-98 .card, body.theme-98 .stream, body.theme-98 .mod-body{
  background: var(--card,#f6f9ff) !important; color: var(--text,#000) !important;
}
body.theme-98 select, body.theme-xp select{background:#fff; color:#000; border:1px solid var(--select-border,#7b7b7b);}
</style></head>
<body>
<div id="app">
  <div id="toolbar">
      <span class="title">Noisetown Ultimate</span>
    <button id="startAudio" class="btn">🎵 Start Audio</button>
    <button id="addBlock" class="btn">➕ Add Block</button>
    <button id="editToggle" class="btn" aria-pressed="false">✏️ Edit: OFF</button>
    <button id="styleMode" class="btn" aria-pressed="false">🎨 Style Mode: OFF</button>
    
    <select id="themePicker" class="btn"><option value="flat">Theme: Flat (Default)</option><option value="win98">Theme: Windows 98</option><option value="winxp">Theme: Windows XP</option></select>
<div class="spacer"></div>
    <button id="saveSession" class="btn">💾 Save</button>
    <button id="savePreset" class="btn">💾 Save Preset+Audio</button>
    <input id="loadFile" type="file" accept="application/json" style="display:none">
    <button id="loadSession" class="btn">📂 Load</button>
    <input id="loadPresetFile" type="file" accept="application/json" style="display:none">
    <button id="loadPreset" class="btn">📂 Load Preset</button>
  </div>
  <div id="main"></div>
  <div id="modeToast" role="status" aria-live="polite"></div>
</div>

<!-- Style panel -->
<div id="stylePanel" class="style-panel">
  <h4>Style Painter</h4>
  <div class="row">
    <label>Preset</label>
    <select id="stylePreset">
      <option value="">Custom…</option>
      <option value="bevel">Beveled</option>
      <option value="shadow">Shadow</option>
      <option value="soft">Soft Card</option>
      <option value="glow">Glow</option>
      <option value="flat">Flat</option>
      </select>
  </div>
  <div class="row">
    <label>Radius</label><input id="styRadius" type="range" min="0" max="20" step="1" value="8">
  </div>
  <div class="row">
    <label>Shadow</label><input id="styShadow" type="range" min="0" max="40" step="1" value="12">
  </div>
  <div class="row">
    <label>Apply to</label>
    <select id="styScope">
      <option value="element">This element</option>
      <option value="stream">This stream</option>
      <option value="block">This block</option>
      <option value="global">Global</option>
    </select>
  </div>
  <div class="row">
    <button id="styApply" class="btn">Apply</button>
    <button id="styResetTheme" class="btn">Reset</button>
    <button id="stySaveTheme" class="btn" style="margin-left:auto">Save Theme JSON</button>
  </div>
  <div class="small">Hover to select an element. Click to focus. Adjust, then Apply.</div>
</div>

<script>
<<<<<<< HEAD
=======
  /* ==== Dark palette util (ColorHunt-inspired, WCAG-aware) ==== */
  function hexToRgb(hex){
    const m = /^#?([a-f\d]{2})([a-f\d]{2})([a-f\d]{2})$/i.exec(hex);
    return m ? [parseInt(m[1],16)/255, parseInt(m[2],16)/255, parseInt(m[3],16)/255] : [0,0,0];
  }
  function relLum([r,g,b]){ const f=x=>x<=0.03928?x/12.92:Math.pow((x+0.055)/1.055,2.4);
    const [R,G,B]=[f(r),f(g),f(b)]; return 0.2126*R + 0.7152*G + 0.0722*B; }
  function contrastRatio(c1, c2){
    const L1=relLum(hexToRgb(c1)), L2=relLum(hexToRgb(c2));
    const [a,b]=L1>L2?[L1,L2]:[L2,L1]; return (a+0.05)/(b+0.05);
  }
  function ensureTextContrast(bg, text="#eaeaf0"){ return contrastRatio(bg, text) < 4.5 ? "#f2f2f5" : text; }
  window.DARK_PALETTES = Array.isArray(window.DARK_PALETTES) ? window.DARK_PALETTES : [
    ["#0F0F0F","#232D3F","#3F4E4F","#A27B5C"],
    ["#11111B","#1E1E2E","#313244","#89B4FA"],
    ["#0B0C10","#1F2833","#C5C6C7","#66FCF1"],
    ["#0D0D0D","#202020","#2F2F2F","#F2A900"],
    ["#121212","#1E1E1E","#2C2C2C","#A78BFA"],
    ["#0A0F14","#11171F","#1C2733","#00BCD4"],
    ["#0E131F","#1A2130","#293349","#E63946"],
    ["#151515","#222222","#333333","#FF6F61"],
    ["#0A0A0A","#1A1A1A","#2B2B2B","#6CCFF6"],
    ["#0C0D0E","#191B1F","#2B2F36","#ED6EA0"]
  ]
  window.pickDarkPalette = window.pickDarkPalette || function(){ return window.DARK_PALETTES[Math.floor(Math.random()*window.DARK_PALETTES.length)]; }
  window.pick2DarkPalette = window.pick2DarkPalette || window.pickDarkPalette;
  window.applyPaletteToVars = window.applyPaletteToVars || function(p){
    const [bg, panel, card, accent] = p;
    const root = document.documentElement;
    const text = ensureTextContrast(bg, "#eaeaf0");
    root.style.setProperty('--bg', bg);
    root.style.setProperty('--panel', panel);
    root.style.setProperty('--card', card);
    root.style.setProperty('--accent', accent);
    root.style.setProperty('--text', text);
    root.style.setProperty('--muted', "#a0a3a8");
    root.style.setProperty('--select', accent);
    root.style.setProperty('--select-border', card);
  }

  // ==== Expanded Dark Palettes (ColorHunt-inspired) ====
  window.DARK_PALETTES = window.DARK_PALETTES || [
    ["#0F0F0F","#232D3F","#3F4E4F","#A27B5C"],
    ["#11111B","#1E1E2E","#313244","#89B4FA"],
    ["#0B0C10","#1F2833","#C5C6C7","#66FCF1"],
    ["#0D0D0D","#202020","#2F2F2F","#F2A900"],
    ["#121212","#1E1E1E","#2C2C2C","#A78BFA"],
    ["#0A0F14","#11171F","#1C2733","#00BCD4"],
    ["#0E131F","#1A2130","#293349","#E63946"],
    ["#151515","#222222","#333333","#FF6F61"],
    ["#0A0A0A","#1A1A1A","#2B2B2B","#6CCFF6"],
    ["#0C0D0E","#191B1F","#2B2F36","#ED6EA0"],
    ["#111111","#2A2438","#352F44","#5C5470"],
    ["#0B132B","#1C2541","#3A506B","#5BC0BE"],
    ["#0D1B2A","#1B263B","#415A77","#E0E1DD"],
    ["#101418","#1B232E","#2C3A4F","#40C463"],
    ["#0D0C1D","#161B33","#474973","#A69CAC"],
    ["#0D1321","#1D2D44","#3E5C76","#748CAB"],
    ["#0E0F1A","#1B1F3B","#313866","#97A0E0"],
    ["#0A0E14","#141B2D","#233554","#E43D40"],
    ["#0F172A","#1E293B","#334155","#F472B6"],
    ["#130F40","#1E1E60","#30336B","#22A6B3"],
    ["#0A0908","#22333B","#5E503F","#C6AC8F"],
    ["#1B1B1B","#2C2C2C","#3D3D3D","#FF7F50"],
    ["#0B0A07","#1D1A16","#403D39","#E07A5F"],
    ["#171717","#2D2D2D","#404040","#10B981"],
    ["#0E0D0D","#1A1A1A","#2D2D2D","#FF4D6D"],
    ["#09090B","#18181B","#27272A","#22D3EE"],
    ["#0E141B","#1B2430","#4A6572","#F7C59F"],
    ["#0B0C10","#1C1F26","#2A2F36","#FF3B30"],
    ["#0E1E1E","#1A2A2A","#2E3B3B","#F9A826"],
    ["#141414","#1F1F1F","#2A2A2A","#6EE7B7"],
    ["#0F0A0A","#1F0E0E","#2F1414","#F25F5C"],
    ["#0C0A3E","#1B1B6E","#3A0CA3","#FF5D8F"],
    ["#081C15","#1B4332","#2D6A4F","#95D5B2"],
    ["#0B0F0C","#1E2B1F","#334D35","#9FE870"],
    ["#0B090A","#161A1D","#2B2D42","#EF233C"],
    ["#0C0F0A","#1C2818","#2F3E2C","#8FD694"],
    ["#0F1020","#171738","#2E2B5F","#E8458B"],
    ["#12100E","#1D1A16","#2C2622","#E0A96D"],
    ["#0F0E17","#1A1B26","#232946","#E53170"],
    ["#0B0D12","#16222A","#2C3E50","#E74C3C"],
    ["#10141B","#1E2933","#36454F","#F59E0B"],
    ["#0E1220","#1A1F36","#2E3A59","#32E0C4"],
    ["#0A0E1A","#141C2F","#253B6E","#60A5FA"],
    ["#0E0E52","#1C1C7A","#2E2E9A","#FF5470"],
    ["#0A0D0F","#1D2125","#2F3438","#FF6F00"],
    ["#0F1021","#191A32","#2A2B45","#64DFDF"],
    ["#0B1321","#1D2D44","#3E5C76","#D72638"],
    ["#0D0D0D","#242B2E","#2F3B3E","#66D7D1"],
    ["#0D0208","#2C0510","#35061A","#FF5E6C"],
    ["#0E0A0F","#2A1F2D","#3E2C41","#D90368"],
    ["#0E0D0B","#24221F","#3A3730","#F4A261"],
    ["#0E0F0C","#1B201C","#2C3639","#A27B5C"],
    ["#090C08","#132A13","#184E77","#52B788"],
    ["#0B090A","#191516","#2D2426","#E5383B"],
    ["#0F0E0E","#1F1B1B","#2E2A2A","#EC8F6A"],
    ["#0A0A0A","#151515","#212121","#29AB87"],
    ["#131516","#1E2428","#2D343C","#76E4F7"],
    ["#0B0E11","#151A1F","#2D3436","#E17055"],
    ["#0A0718","#1B163F","#2E2A68","#9A4DFF"],
    ["#0B0A07","#1E2019","#2D3123","#DDB967"],
    ["#0E131B","#182230","#26364D","#61C0BF"]
  ];
  window.pickDarkPalette = window.pickDarkPalette || function(){ return window.DARK_PALETTES[Math.floor(Math.random()*window.DARK_PALETTES.length)]; }
  window.pick2DarkPalette = window.pick2DarkPalette || window.pickDarkPalette;

>>>>>>> 7fa1a1e2
  /* --- Granular Worklet Source --- */
  ;(function ensureGranularWorklet(){
    if(self._granularWorkletReady) return;
    const code = `
      class GranularProcessor extends AudioWorkletProcessor {
        static get parameterDescriptors(){
          return [
            { name:'rate', defaultValue:1, minValue:0.25, maxValue:4 },
            { name:'transpose', defaultValue:0, minValue:-12, maxValue:12 },
            { name:'grainSize', defaultValue:0.08, minValue:0.02, maxValue:0.2 },
            { name:'overlap', defaultValue:0.6, minValue:0.1, maxValue:0.95 },
            { name:'gate', defaultValue:0, minValue:0, maxValue:1 }
          ];
        }
        constructor(){
          super();
          this.bufL = null; this.bufR = null;
          this.len = 0; this.pos = 0; this.loop = true; this.reverse = false;
          this.sr = sampleRate;
          this._win = {}; // Hann cache
          this.port.onmessage = (e)=>{
            const d = e.data||{};
            if(d.type==='setBuffer'){
              this.bufL = d.L || null; this.bufR = d.R || null;
              this.len = (this.bufL && this.bufL.length)|0; this.pos = Math.max(0, Math.min(this.pos, this.len-1));
            }else if(d.type==='seek'){
              const t = d.time||0; this.pos = Math.max(0, Math.min(Math.floor(t*this.sr), this.len-1));
            }else if(d.type==='params'){
              if(typeof d.loop==='boolean') this.loop = d.loop;
              if(typeof d.reverse==='boolean') this.reverse = d.reverse;
            }
          };
        }
        hann(n){
          if(this._win[n]) return this._win[n];
          const w = new Float32Array(n); for(let i=0;i<n;i++) w[i]=0.5*(1-Math.cos(2*Math.PI*i/(n-1)));
          return (this._win[n]=w);
        }
        process(inputs, outputs, params){
          const outL = outputs[0][0]; const outR = outputs[0][1] || outputs[0][0];
          outL.fill(0); outR.fill(0);
          if(!this.bufL || this.len<=1) return true;

          const gate = (params.gate.length>1?params.gate[0]:params.gate[0])|0;
          if(!gate){ return true; } // silent when gate=0 (not playing)

          const rate = params.rate.length>1 ? params.rate[0] : params.rate[0];
          const semi = params.transpose.length>1 ? params.transpose[0] : params.transpose[0];
          const grainSec = params.grainSize[0];
          const ov = params.overlap[0];

          const pitch = Math.pow(2, semi/12);
          const grainLen = Math.max(32, Math.floor(grainSec * this.sr));
          const hop = Math.max(1, Math.floor(grainLen * (1-ov)));
          const win = this.hann(grainLen);

          // Simple 1-grain OLA per block (cheap & stable)
          for(let i=0; i<outL.length; i++){
            // compute source index for this output sample
            // time-stretch: advance read head by 'rate' every 'hop' samples
            if(i % hop === 0){
              const step = (this.reverse ? -1 : 1) * Math.max(0.0001, rate) * hop;
              this.pos += step;
              if(this.loop){
                while(this.pos < 0) this.pos += this.len;
                while(this.pos >= this.len) this.pos -= this.len;
              }else{
                if(this.pos < 0 || this.pos >= this.len){ this.pos = Math.max(0, Math.min(this.pos, this.len-1)); }
              }
            }

            // pitch: resample within the grain
            const gphase = (i % grainLen) / grainLen;
            const srcIndex = this.pos + (gphase * grainLen) * (this.reverse ? -pitch : pitch);
            let j = Math.floor(srcIndex);
            let a = srcIndex - j;

            if(this.loop){
              while(j < 0) j += this.len;
              while(j >= this.len) j -= this.len;
            }else{
              if(j < 0){ j = 0; a = 0; }
              if(j >= this.len-1){ j = this.len-2; a = 1; }
            }

            const l0 = this.bufL[j] || 0, l1 = this.bufL[(j+1) % this.len] || 0;
            const r0 = (this.bufR?this.bufR[j]:l0), r1 = (this.bufR?this.bufR[(j+1)%this.len]:l1);
            const w = win[Math.floor(gphase*(win.length-1))];
            const sL = (l0 + (l1-l0)*a) * w;
            const sR = (r0 + (r1-r0)*a) * w;

            outL[i] += sL;
            outR[i] += sR;
          }
          return true;
        }
      }
      registerProcessor('granular-processor', GranularProcessor);
    `;
    const blob = new Blob([code], {type:'application/javascript'});
    self._granularWorkletURL = URL.createObjectURL(blob);
    self._granularWorkletReady = true;
  })();

(function(){
  // ===== Utilities =====

<<<<<<< HEAD
=======
  // ==== Random Dark Theme utilities (ColorHunt-inspired) ====
  function hexToRgb(hex){
    const m = /^#?([a-f\d]{2})([a-f\d]{2})([a-f\d]{2})$/i.exec(hex);
    if(!m) return [0,0,0];
    return [parseInt(m[1],16)/255, parseInt(m[2],16)/255, parseInt(m[3],16)/255];
  }
  function relLum([r,g,b]){ // sRGB to relative luminance
    const f = x => (x<=0.03928? x/12.92 : Math.pow((x+0.055)/1.055, 2.4));
    const [R,G,B] = [f(r), f(g), f(b)];
    return 0.2126*R + 0.7152*G + 0.0722*B;
  }
  function contrastRatio(c1, c2){
    const L1 = relLum(hexToRgb(c1)), L2 = relLum(hexToRgb(c2));
    const [a,b] = L1>L2 ? [L1,L2] : [L2,L1];
    return (a+0.05)/(b+0.05);
  }
  function ensureTextContrast(bg, text){
    // if contrast < 4.5, force text to white or very light gray
    if(contrastRatio(bg, text) < 4.5){
      return "#f2f2f5";
    }
    return text;
  }
  // Curated dark palettes (hex) inspired by ColorHunt dark collections
  /* PALETTES REPLACED */
  window.pickDarkPalette = window.pickDarkPalette || function(){
    return window.DARK_PALETTES[Math.floor(Math.random()*window.DARK_PALETTES.length)];
  }
  window.applyPaletteToVars = window.applyPaletteToVars || function(p){
    const [bg, panel, card, accent] = p;
    // derive text & muted ensuring contrast
    let text = ensureTextContrast(bg, "#eaeaf0");
    const muted = "#a0a3a8";
    const root = document.documentElement;
    root.style.setProperty('--bg', bg);
    root.style.setProperty('--panel', panel);
    root.style.setProperty('--card', card);
    root.style.setProperty('--accent', accent);
    root.style.setProperty('--text', text);
    root.style.setProperty('--muted', muted);
    root.style.setProperty('--select', accent);
    root.style.setProperty('--select-border', card);
  }

  // === Random dark theme generator ===
  function hsl(h,s,l){ return `hsl(${Math.round(h)}, ${Math.round(s)}%, ${Math.round(l)}%)`; }
  function clamp01(x){ return x<0?0:(x>1?1:x); } // ensure present
  function randomDarkTheme(seed=Math.random()){
    // base hue and accent hue (30-330 apart)
    const baseH = Math.floor(seed*360);
    const accentH = (baseH + 180 + Math.floor(seed*90)-45 + 360) % 360;
    // Construct a tasteful dark palette
    const bgL = 8 + Math.floor(seed*4);          // 8–12
    const panelL = bgL + 6;                      // panel slightly lighter
    const cardL = panelL + 6;                    // card lighter
    const textL = 92;                            // near-white
    const mutedL = 65;
    const sAcc = 70;                              // accent saturation
    const accL = 55;
    const selL = 20;
    const selBorL = 35;
    return {
      '--bg':        hsl(baseH, 12, bgL),
      '--panel':     hsl(baseH, 12, panelL),
      '--card':      hsl(baseH, 12, cardL),
      '--text':      hsl(baseH, 10, textL),
      '--muted':     hsl(baseH, 10, mutedL),
      '--accent':    hsl(accentH, sAcc, accL),
      '--select':    hsl(accentH, 35, selL),
      '--select-border': hsl(accentH, 40, selBorL)
    };
  }
  function applyThemeVars(vars){
    const root = document.documentElement;
    Object.entries(vars).forEach(([k,v])=> root.style.setProperty(k, v));
  }

>>>>>>> 7fa1a1e2
  function applyIndepRouting(sample, gA, gB){
    try{
      if(sample.indepTP){
        if(!sample.A.proc) sample.A.proc = createGranularNodeFor(sample.A);
        if(!sample.B.proc) sample.B.proc = createGranularNodeFor(sample.B);
        if(sample.A.proc){ try{ sample.A.proc.disconnect(); }catch(e){} sample.A.proc.connect(gA); }
        if(sample.B.proc){ try{ sample.B.proc.disconnect(); }catch(e){} sample.B.proc.connect(gB); }
      }else{
        try{ if(sample.A.proc) sample.A.proc.disconnect(); }catch(e){}
        try{ if(sample.B.proc) sample.B.proc.disconnect(); }catch(e){}
      }
    }catch(e){ console.warn('applyIndepRouting', e); }
  }

  function createGranularNodeFor(side){
    if(!ACTX || !ACTX.audioWorklet) return null;
    try{
      const node = new AudioWorkletNode(ACTX, 'granular-processor', { numberOfInputs:0, numberOfOutputs:1, outputChannelCount:[2] });
      node.parameters.get('rate').value = 1;
      node.parameters.get('transpose').value = 0;
      node.parameters.get('grainSize').value = 0.08;
      node.parameters.get('overlap').value = 0.6;
      node.parameters.get('gate').value = 0;
      // send buffer if available
      if(side && side.buf){
        const L = side.buf.getChannelData(0).slice();
        const R = (side.buf.numberOfChannels>1) ? side.buf.getChannelData(1).slice() : null;
        node.port.postMessage({type:'setBuffer', L, R});
      }
      return node;
    }catch(e){ console.warn('Granular node create failed', e); return null; }
  }
  function clamp01(x){ return x<0?0:(x>1?1:x); }
  function makeReversedBuffer(buf){
    if(!buf) return null;
    const out = new AudioBuffer({length: buf.length, numberOfChannels: buf.numberOfChannels, sampleRate: buf.sampleRate});
    for(let ch=0; ch<buf.numberOfChannels; ch++){
      const src = buf.getChannelData(ch);
      const dst = out.getChannelData(ch);
      for(let i=0, n=src.length; i<n; i++) dst[i] = src[n-1-i];
    }
    return out;
  }

  const GRID = 16; // snap size (px)
  const LFO_TICKS = [];
  let LFO_LOOP_STARTED = false;
  function ensureLfoLoop(){
    if(LFO_LOOP_STARTED) return;
    LFO_LOOP_STARTED = true;
    const loop = (ts)=>{ for(const fn of LFO_TICKS){ try{ fn(ts); }catch(e){} } requestAnimationFrame(loop); };
    requestAnimationFrame(loop);
  }

  const qs = (sel, root=document)=>root.querySelector(sel);
  const qsa = (sel, root=document)=>Array.from(root.querySelectorAll(sel));
  const ce = (tag, cls)=>{ const el=document.createElement(tag); if(cls) el.className=cls; return el; };
  const fmtPan = v => (Math.abs(v)<0.01 ? 'C' : (v<0?`L ${Math.round(-v*100)}%`:`R ${Math.round(v*100)}%`));
  const valueToFreq = x => 300 * Math.pow(20000/300, x); // 0..1 -> 300..20000 Hz
  const clamp = (v,min,max)=>Math.min(max,Math.max(min,v));
  const tip = (el, text)=>{ el.setAttribute('title', text); el.classList.add('hasTip'); };

  // ===== Audio Master Graph =====
  let ACTX = null;
  const MASTER = { pre:null, limiter:null };

  
  async function loadGranularWorklet(){
    try{
      ensureGranularWorklet();
      await ACTX.audioWorklet.addModule(self._granularWorkletURL);
    }catch(e){ console.warn('Granular worklet failed to load', e); }
  }
function bootAudio(){
    if(ACTX) return;
    ACTX = new (window.AudioContext || window.webkitAudioContext)({ latencyHint:'interactive' });

    MASTER.pre = ACTX.createGain(); MASTER.pre.gain.value = 1.0;
    MASTER.limiter = ACTX.createDynamicsCompressor();
    MASTER.limiter.threshold.value = -6; MASTER.limiter.knee.value = 6; MASTER.limiter.ratio.value = 6;
    MASTER.limiter.attack.value = 0.003; MASTER.limiter.release.value = 0.25;

    MASTER.pre.connect(MASTER.limiter);
    MASTER.limiter.connect(ACTX.destination);
  }

  // ===== Blocks & Streams =====
  const main = qs('#main');
  const blocks = [];        // { el, bus, analyser, cvs, ctx, streams:[] }
  const streamSpectros = []; // for spectrogram draw loop

  let blockCount = 0;

  function addBlock(){
    if(!ACTX){ bootAudio(); /* resume only on Start Audio click */ }
    const blockEl = ce('div','block');
    const id = ++blockCount;
    blockEl.dataset.id = id;
    blockEl.innerHTML = `
      <h2><span class="dragHandle" style="cursor:move">⣿</span> Block ${id}</h2>
      <div class="row">
        <label>Block Vol</label><input type="range" class="blockVol" min="0" max="1" step="0.001" value="1.0"><span class="small bVolVal">100%</span>
        <button class="btn addStream">Add Stream</button>
        <canvas class="scope" aria-label="Oscilloscope for Block ${id}"></canvas>
      </div>
      <div class="streams"></div>
    `;
    
    // Add reset buttons to block-level sliders (excluding volume)
    ;(function addBlockSliderResets(){
      const ranges = blockEl.querySelectorAll('input[type="range"]');
      ranges.forEach(r=>{
        if(r.classList.contains('no-reset') || r.classList.contains('vol') || /vol/i.test(r.className) || /vol/i.test(r.id||'')) return;
        if(r.nextElementSibling && r.nextElementSibling.classList && r.nextElementSibling.classList.contains('reset')) return;
        const btn = document.createElement('button');
        btn.className = 'btn btn-xs reset';
        btn.textContent = '↺';
        btn.title = 'Reset to default';
        btn.style.marginLeft = '4px';
        r.setAttribute('data-default', r.defaultValue);
        r.insertAdjacentElement('afterend', btn);
        btn.addEventListener('click', ()=>{
          const def = r.getAttribute('data-default');
          if(def!=null){ r.value = def; r.dispatchEvent(new Event('input', {bubbles:true})); }
        });
      });
    })();
const bus = ACTX.createGain(); bus.gain.value = 1.0; bus.connect(MASTER.pre);
    // Per-block analyser for oscilloscope
    const analyser = ACTX.createAnalyser(); analyser.fftSize = 1024;
    bus.connect(analyser);

    const bVol = qs('.blockVol', blockEl);
    const bVolVal = qs('.bVolVal', blockEl);
    bVol.addEventListener('input', ()=>{
      bus.gain.setTargetAtTime(parseFloat(bVol.value)||0, ACTX.currentTime, 0.02);
      bVolVal.textContent = Math.round(parseFloat(bVol.value)*100) + '%';
    });

    qs('.addStream', blockEl).addEventListener('click', ()=>{
      const sIdx = qs('.streams', blockEl).children.length + 1;
      const s = createStream(sIdx, bus);
      qs('.streams', blockEl).appendChild(s.el);
    });

    // Init canvas size for block scope
    const cvs = qs('.scope', blockEl);
    const ctx = cvs.getContext('2d', { willReadFrequently: true });
    const resizeScope = ()=>{ const bb = cvs.getBoundingClientRect(); cvs.width = Math.max(220, Math.floor(bb.width)); cvs.height = 60; };
    resizeScope(); window.addEventListener('resize', resizeScope);

    const blockModel = { el:blockEl, bus, analyser, cvs, ctx, streams:[] };
    blocks.push(blockModel);

    // Drag (Edit mode)
    const handle = blockEl.querySelector('.dragHandle');
    let drag = null;
    
    handle.addEventListener('mousedown', (e)=>{
      if(!editMode) return;
      const r = blockEl.getBoundingClientRect();
      const parentR = main.getBoundingClientRect();
      drag = {dx:e.clientX - r.left, dy:e.clientY - r.top, parentR, w:r.width, h:r.height};
      blockEl.classList.add('dragging');
      e.preventDefault();
    });
    window.addEventListener('mousemove', (e)=>{
      if(!drag) return;
      let x = e.clientX - drag.parentR.left - drag.dx + main.scrollLeft;
      let y = e.clientY - drag.parentR.top - drag.dy + main.scrollTop;
      // grid snap
      x = Math.round(x / GRID) * GRID;
      y = Math.round(y / GRID) * GRID;
      blockEl.style.left = x + 'px';
      blockEl.style.top = y + 'px';
      blockEl.style.position = 'absolute';
      // fixed width based on initial down
      blockEl.style.width = Math.max(520, Math.floor(drag.w)) + 'px';
    });
    window.addEventListener('mouseup', ()=>{
      if(!drag) return;
      drag=null;
      blockEl.classList.remove('dragging');
    });
main.appendChild(blockEl);

return blockModel;
  }

  function createStream(idx, blockBus){
    const el = ce('div','stream');
    el.innerHTML = `
      
      <h3>Stream ${idx}</h3>
      <div class="row aRow">
        <label>A</label><input class="fileA" type="file" accept="audio/*"><span class="small aName">none</span>
        <div class="spacer"></div>
        <div class="small">A&nbsp;Pos</div>
        <input class="scrubA" type="range" min="0" max="1" step="0.001" value="0" style="width:220px">
        <span class="small curTimeA">0:00</span>
      </div>
      <div class="row bRow">
        <label>B</label><input class="fileB" type="file" accept="audio/*"><span class="small bName">none</span>
        <div class="spacer"></div>
        <div class="small">B&nbsp;Pos</div>
        <input class="scrubB" type="range" min="0" max="1" step="0.001" value="0" style="width:220px">
        <span class="small curTimeB">0:00</span>
      </div>
      <div class="row">
        <button class="btn play">▶ Play</button>
        <button class="btn stop">⏹ Stop</button>
        <label>Loop</label><input type="checkbox" class="loop" checked>
        <div class="spacer"></div>
      



      
      
      </div>
      <div class="row">
        <label>A↔B</label>
        <input class="ab midiable" type="range" min="0" max="1" step="0.001" value="0.5">
        <span class="small abVal">A=B</span>
      </div>
      <div class="row">
        <label>Vol</label>
        <input class="vol midiable" type="range" min="0" max="1" step="0.001" value="1"><span class="small volVal">100%</span>
        <label style="margin-left:10px;">Pan</label>
        <input class="pan midiable" type="range" min="-1" max="1" step="0.001" value="0"><span class="small panVal">C</span>
        <button class="btn mute" title="Mute">Mute</button>
      </div>
<!-- Vertical dropdown modules -->
      <div class="mods">\n
      <div class="mod mod-timepitch">
        <div class="mod-hdr"><span class="name">Time &amp; Pitch</span><span class="carat">▸</span></div>
        <div class="mod-body">
<div class="row">
        <label>Tempo</label>
        <input class="tempo midiable" type="range" min="0.25" max="4" step="0.01" value="1"><span class="small tempoVal">1.00×</span>
        <label style="margin-left:10px;">Pitch</label>
        <input class="pitch midiable" type="range" min="-12" max="12" step="1" value="0"><span class="small pitchVal">0 st</span>
        <label style="margin-left:10px;">Advanced (independent)</label>
        <input class="indepTP" type="checkbox">
      </div>
      <div class="row">
        <label>Reverse A</label><input class="revA" type="checkbox">
        <label style="margin-left:10px;">Reverse B</label><input class="revB" type="checkbox">
      </div>
        </div>
      </div>
    

        <div class="mod muffleMod">
          <div class="mod-hdr"><span class="name">Muffle</span><span class="carat">▸</span></div>
          <div class="mod-body">
            <div class="row">
              <button class="btn muffle">Muffle: OFF</button>
              <label>Amt</label><input class="mAmt midiable" type="range" min="0" max="1" step="0.001" value="1">
              <span class="small hz">Cutoff: 20,000 Hz</span>
            </div>
          </div>
        </div>

        <div class="mod toneMod">
          <div class="mod-hdr"><span class="name">Tone</span><span class="carat">▸</span></div>
          <div class="mod-body">
            <div class="row">
              <button class="btn tone">Tone: OFF</button>
              <label>Wave</label>
              <select class="tWave"><option>sine</option><option>square</option><option>triangle</option><option>sawtooth</option></select>
              <label>Preset</label>
              <select class="tPreset">
                <option value="custom">Custom</option>
                <option value="schumann">Schumann (7.83 Hz)</option>
                <option value="delta">Delta (0.5–4)</option>
                <option value="theta">Theta (4–8)</option>
                <option value="alpha">Alpha (8–12)</option>
                <option value="beta">Beta (12–30)</option>
                <option value="gamma">Gamma (30–45)</option>
              </select>
            </div>
            <div class="row">
              <label>Base</label><input class="tBase midiable" type="number" min="20" max="2000" value="200" style="width:70px" title="Carrier base frequency in Hz">
              <label>Δ</label><input class="tBeat midiable" type="number" min="0" max="45" value="10" style="width:60px" title="Binaural beat delta between left and right oscillators (Hz)">
              <label>Level</label><input class="tLevel midiable" type="range" min="0" max="1" step="0.001" value="0.2" style="width:120px" title="Output level of the tone generator">
              <span class="small tSum">L 195.0 Hz / R 205.0 Hz</span>
            </div>
          </div>
        </div>

        <div class="mod noiseMod">
          <div class="mod-hdr"><span class="name">Noise</span><span class="carat">▸</span></div>
          <div class="mod-body">
            <div class="row">
              <button class="btn noise">Noise: OFF</button>
              <label>Type</label><select class="nType"><option>white</option><option>pink</option><option>brown</option></select>
              <label>Level</label><input class="nLevel midiable" type="range" min="0" max="1" step="0.001" value="0.2" style="width:140px" title="Output level of the noise generator">
              <label>Tilt</label><input class="nTilt midiable" type="range" min="-1" max="1" step="0.01" value="0" style="width:140px" title="Spectral tilt: negative = darker (low boost), positive = brighter (high boost)">
            </div>
          </div>
        </div>

        <div class="mod eqMod">
          <div class="mod-hdr"><span class="name">EQ</span><span class="carat">▸</span></div>
          <div class="mod-body">
            <div class="row">
              <label class="hasTip" title="Low shelf: boosts/attenuates low frequencies around 120 Hz">Low</label>
              <input class="eqLow midiable" type="range" min="-12" max="12" step="0.1" value="0" style="width:140px"><span class="small eqLowVal">0.0 dB</span>
              <label class="hasTip" title="Mid peaking filter near 1 kHz">Mid</label>
              <input class="eqMid midiable" type="range" min="-12" max="12" step="0.1" value="0" style="width:140px"><span class="small eqMidVal">0.0 dB</span>
              <label class="hasTip" title="High shelf: boosts/attenuates high frequencies above ~8 kHz">High</label>
              <input class="eqHigh midiable" type="range" min="-12" max="12" step="0.1" value="0" style="width:140px"><span class="small eqHighVal">0.0 dB</span>
            </div>
          </div>
        </div>

        <div class="mod fxMod">
          <div class="mod-hdr"><span class="name">FX Chain</span><span class="carat">▸</span></div>
          <div class="mod-body">
            <div class="row">
              <label class="hasTip" title="Wet/dry balance for the FX return">FX Mix</label>
              <input class="fxMix midiable" type="range" min="0" max="1" step="0.001" value="0" style="width:140px"><span class="small fxMixVal">0%</span>
              <label class="hasTip" title="Delay time in seconds">Delay</label>
              <input class="fxDelay midiable" type="range" min="0" max="1" step="0.001" value="0.25" style="width:140px"><span class="small fxDelayVal">0.25s</span>
              <label class="hasTip" title="Feedback amount (how much of the delay output is fed back)">Feedback</label>
              <input class="fxFb midiable" type="range" min="0" max="0.95" step="0.001" value="0.3" style="width:140px"><span class="small fxFbVal">30%</span>
              <label class="hasTip" title="Waveshaper distortion amount">Dist</label>
              <input class="fxDist midiable" type="range" min="0" max="1" step="0.001" value="0" style="width:140px"><span class="small fxDistVal">0%</span>
            </div>
          </div>
        </div>

        <div class="mod modMatrix">
          <div class="mod-hdr"><span class="name">Modulation</span><span class="carat">▸</span></div>
          <div class="mod-body">
            <div class="row">
              <button class="btn lfoOn" title="Toggle low-frequency oscillator modulation">LFO: OFF</button>
              <label class="hasTip" title="Which parameter the LFO modulates">Target</label>
              <select class="lfoTarget"><option value="pan">Pan</option><option value="vol">Volume</option><option value="lpf">LPF Cutoff</option><option value="tempo">Tempo</option><option value="pitch">Pitch</option><option value="ab">A↔B Mix</option><option value="apos">A Position</option><option value="bpos">B Position</option></select>
              <label class="hasTip" title="Oscillation speed of LFO">Rate</label>
              <input class="lfoRate midiable" type="range" min="0.05" max="10" step="0.01" value="0.5"><span class="small lfoRateVal">0.50 Hz</span>
              <label class="hasTip" title="Modulation amount of LFO">Depth</label>
              <input class="lfoDepth midiable" type="range" min="0" max="1" step="0.001" value="0.4"><span class="small lfoDepthVal">40%</span>
            </div>
            <div class="row">
              <label class="hasTip" title="Attack: time to rise from 0 to peak">Env A</label>
              <input class="envA midiable" type="range" min="0.001" max="2" step="0.001" value="0.01"><span class="small envAVal">10 ms</span>
              <label class="hasTip" title="Decay: time to drop from peak to sustain level">D</label>
              <input class="envD midiable" type="range" min="0.001" max="2" step="0.001" value="0.2"><span class="small envDVal">0.20 s</span>
              <label class="hasTip" title="Sustain: level held while note is on">S</label>
              <input class="envS midiable" type="range" min="0" max="1" step="0.001" value="0.7"><span class="small envSVal">70%</span>
              <label class="hasTip" title="Release: time to fall back to 0 after stop">R</label>
              <input class="envR midiable" type="range" min="0.001" max="3" step="0.001" value="0.4"><span class="small envRVal">0.40 s</span>
            </div>
          </div>
        </div>

        <div class="mod spaceMod">
          <div class="mod-hdr"><span class="name">Spaces</span><span class="carat">▸</span></div>
          <div class="mod-body">
            <div class="row">
              <label>Preset</label>
              <select class="spPreset">
                <option value="none">None</option>
                <option value="hall">Hall</option>
                <option value="studio">Studio</option>
                <option value="cabin">Cabin</option>
              </select>
              <label>Mix</label><input class="spMix midiable" type="range" min="0" max="1" step="0.001" value="0"><span class="small spMixVal">0%</span>
              <label>Decay</label><input class="spDecay midiable" type="range" min="0.2" max="6" step="0.01" value="1.2"><span class="small spDecayVal">1.20 s</span>
              <label>Pre-Delay</label><input class="spPre midiable" type="range" min="0" max="0.25" step="0.001" value="0.0"><span class="small spPreVal">0.00 s</span>
            </div>
          </div>
        </div>

        <div class="mod spectrumMod">
          <div class="mod-hdr"><span class="name">Spectrogram</span><span class="carat">▸</span></div>
          <div class="mod-body">
            <canvas class="spectro" aria-label="Spectrogram"></canvas>
          </div>
        </div>
      </div>
    
      
      </div><div class="mod-body">
<div class="row">
      <label>Tempo</label>
      <input class="tempo midiable" type="range" min="0.25" max="4" step="0.01" value="1"><span class="small tempoVal">1.00×</span>
      <label style="margin-left:10px;">Pitch</label>
      <input class="pitch midiable" type="range" min="-12" max="12" step="1" value="0"><span class="small pitchVal">0 st</span>
      <label style="margin-left:10px;">Advanced (independent)</label>
      <input class="indepTP" type="checkbox">
    </div>
    <div class="row">
      <label>Reverse A</label><input class="revA" type="checkbox">
      <label style="margin-left:10px;">Reverse B</label><input class="revB" type="checkbox">
    </div>
    </div>
  </div>`;

    
    // Dropdown toggles (supports <div class="mod"><div class="mod-hdr">...</div></div>
    // and <details class="mod"><summary>...</summary> ... </details>)
    el.querySelectorAll('.mod').forEach(mod=>{
      const isDetails = mod.tagName && mod.tagName.toLowerCase()==='details';
      const hdr = mod.querySelector('.mod-hdr') || mod.querySelector('summary');
      let carat = mod.querySelector('.carat');
      if(isDetails){
        // Ensure a carat exists in summary for visual consistency
        if(hdr && !carat){
          carat = document.createElement('span');
          carat.className = 'carat';
          carat.textContent = mod.open ? '▾' : '▸';
          hdr.appendChild(carat);
        }
        mod.classList.toggle('open', !!mod.open);
        mod.addEventListener('toggle', ()=>{
          mod.classList.toggle('open', !!mod.open);
          if(carat) carat.textContent = mod.open ? '▾' : '▸';
        });
      }else if(hdr && carat){
        hdr.addEventListener('click', ()=>{
          const open = !mod.classList.contains('open');
          mod.classList.toggle('open', open);
          carat.textContent = open ? '▾' : '▸';
        });
      }
    });

    // --- Nodes per stream ---

    const gA = ACTX.createGain(); gA.gain.value = 1.0;
    const gB = ACTX.createGain(); gB.gain.value = 1.0; // will set by AB
    const sampleVCA = ACTX.createGain(); sampleVCA.gain.value = 1.0; // ADSR applies here (samples only)
    const genSum = ACTX.createGain(); genSum.gain.value = 1.0; // tone/noise path (always audible)
    const preEQ = ACTX.createGain(); // mix of sampleVCA + generators
    const lpf = ACTX.createBiquadFilter(); lpf.type='lowpass'; lpf.frequency.value=20000; lpf.Q.value=0.707;

    // EQ
    const eqLow = ACTX.createBiquadFilter(); eqLow.type='lowshelf'; eqLow.frequency.value=120; eqLow.gain.value=0;
    const eqMid = ACTX.createBiquadFilter(); eqMid.type='peaking'; eqMid.frequency.value=1000; eqMid.Q.value=1; eqMid.gain.value=0;
    const eqHigh = ACTX.createBiquadFilter(); eqHigh.type='highshelf'; eqHigh.frequency.value=8000; eqHigh.gain.value=0;

    // FX chain (distortion -> delay)
    const dryGain = ACTX.createGain(); dryGain.gain.value = 1.0;
    const fxIn = ACTX.createGain(); const fxOut = ACTX.createGain(); fxOut.gain.value = 0;
    const shaper = ACTX.createWaveShaper();
    const delay = ACTX.createDelay(1.0); delay.delayTime.value = 0.25;
    const fb = ACTX.createGain(); fb.gain.value = 0.3;

    // Spaces (per-stream convolver path)
    const spPre = ACTX.createDelay(1.0); spPre.delayTime.value = 0.0;
    const convolver = ACTX.createConvolver(); convolver.normalize = true;
    const spWet = ACTX.createGain(); spWet.gain.value = 0;

    // Sum -> Pan -> Out
    const sum = ACTX.createGain(); const pan = ACTX.createStereoPanner(); pan.pan.value = 0;
    const out = ACTX.createGain(); out.gain.value = 0.5; // default 50%

    // Routing
    gA.connect(sampleVCA); gB.connect(sampleVCA);
    sampleVCA.connect(preEQ);
    genSum.connect(preEQ);
    preEQ.connect(lpf);
    lpf.connect(eqLow); eqLow.connect(eqMid); eqMid.connect(eqHigh);
    // Split to dry/fx/spaces
    eqHigh.connect(dryGain);
    eqHigh.connect(fxIn);
    eqHigh.connect(spPre);
    // FX path
    fxIn.connect(shaper); shaper.connect(delay); delay.connect(fxOut); delay.connect(fb); fb.connect(delay);
    // Spaces path
    spPre.connect(convolver); convolver.connect(spWet);
    // Sum to pan/out
    dryGain.connect(sum); fxOut.connect(sum); spWet.connect(sum); sum.connect(pan); pan.connect(out); out.connect(blockBus);

    // Visuals: per-block oscilloscope is connected at block bus.
    // Per-stream spectrogram analyser:
    const specAnalyser = ACTX.createAnalyser(); specAnalyser.fftSize = 512; out.connect(specAnalyser);

    // Sampler state
    const sample = { indepTP:false, A:{buf:null,revBuf:null,src:null,name:'',dur:0,offset:0,startTime:0, reverse:false}, B:{buf:null,revBuf:null,src:null,name:'',dur:0,offset:0,startTime:0, reverse:false}, loop:true, playing:false, tempo:1.0, pitch:0 };
    // expose for preset save
    el._streamState = sample;

    // LFO state (JS-driven for general targets)
    const lfo = { enabled:false, rate:0.5, depth:0.4, target:'pan', t0:performance.now(), wave:'sine' };
    const sh = { enabled:false, target:'pan', rate:2, depth:0.25, t0:performance.now(), tPrev:0, val:0 };

    // Envelope (ADSR) applied to sampleVCA only
    const env = { a:0.01, d:0.2, s:0.7, r:0.4 };

    // Helpers
    const decodeFile = (file)=> new Promise((res,rej)=>{
      const fr = new FileReader();
      fr.onload = async ev => {
        try{ const buf = await ACTX.decodeAudioData(ev.target.result); res(buf); }
        catch(err){ rej(err); }
      };
      fr.readAsArrayBuffer(file);
    });

    const startSide = (side, gainNode, when=ACTX.currentTime, offset=0, rate=1)=>{
      if(!side.buf) return null;
      try{ if(side.src){ try{ side.src.stop(); }catch(e){} } }catch(e){}
      const src = ACTX.createBufferSource();
      const useBuf = (side.reverse ? (side.revBuf||side.buf) : side.buf);
    src.buffer = useBuf; src.loop = sample.loop;
      src.playbackRate.value = (rate||1);
    src.connect(gainNode);
      src.start(when, (useBuf && useBuf.duration ? (offset % useBuf.duration) : 0));
      side.src = src;
      return src;
    };

    function trigEnvAttack(){
      const now = ACTX.currentTime;
      sampleVCA.gain.cancelScheduledValues(now);
      sampleVCA.gain.setValueAtTime(0, now);
      const base = 1;
      sampleVCA.gain.linearRampToValueAtTime(base, now + env.a);
      sampleVCA.gain.linearRampToValueAtTime(base * env.s, now + env.a + env.d);
    }
    function trigEnvRelease(){
      const now = ACTX.currentTime;
      const cur = sampleVCA.gain.value;
      sampleVCA.gain.cancelScheduledValues(now);
      sampleVCA.gain.setValueAtTime(cur, now);
      sampleVCA.gain.linearRampToValueAtTime(0, now + env.r);
    }

    function startPlayback(){
    const when = ACTX.currentTime + 0.01;
    if(sample.indepTP && sample.A.proc && sample.B.proc){
      // Independent: drive granular processors
      const rate = sample.tempo||1, semi = sample.pitch||0;
      // gate on, set params, seek
      [ ['A', sample.A, gA], ['B', sample.B, gB] ].forEach(([key, side, g])=>{
        const node = side.proc;
        node.parameters.get('rate').value = rate;
        node.parameters.get('transpose').value = semi;
        node.parameters.get('gate').value = 1;
        node.port.postMessage({type:'params', loop: sample.loop, reverse: !!side.reverse});
        const off = side.offset || 0;
        node.port.postMessage({type:'seek', time: off});
      });
      sample.A.startTime = when - (sample.A.offset / rate);
      sample.B.startTime = when - (sample.B.offset / rate);
      sample.playing = true;
      qs('.play', el).classList.add('on');
      try{ trigEnvAttack(); }catch(e){}
    }else{
      // Classic path (tempo & pitch are coupled)
      const rate = (sample.tempo||1) * Math.pow(2, (sample.pitch||0)/12);
      startSide(sample.A, gA, when, sample.A.offset, rate);
      startSide(sample.B, gB, when, sample.B.offset, rate);
      sample.A.startTime = when - (sample.A.offset / rate);
      sample.B.startTime = when - (sample.B.offset / rate);
      sample.playing = true;
      qs('.play', el).classList.add('on');
      try{ trigEnvAttack(); }catch(e){}
    }
  }
    function stopPlayback(){
    try{ if(sample.A.src){ sample.A.src.stop(); sample.A.src.disconnect(); sample.A.src=null; } }catch(e){}
    try{ if(sample.B.src){ sample.B.src.stop(); sample.B.src.disconnect(); sample.B.src=null; } }catch(e){}
    try{ if(sample.indepTP && sample.A.proc){ sample.A.proc.parameters.get('gate').value = 0; } }catch(e){}
    try{ if(sample.indepTP && sample.B.proc){ sample.B.proc.parameters.get('gate').value = 0; } }catch(e){}
    sample.playing = false;
    qs('.play', el).classList.remove('on');
    try{ trigEnvRelease(); }catch(e){}
  }

  // Files
    qs('.fileA', el).addEventListener('change', async (e)=>{
      const f = e.target.files[0]; if(!f) return;
      try{ sample.A.buf = await decodeFile(f); sample.A.revBuf = makeReversedBuffer(sample.A.buf);
        
        if(sample.A.proc){
          const L = sample.A.buf.getChannelData(0).slice();
          const R = (sample.A.buf.numberOfChannels>1)?sample.A.buf.getChannelData(1).slice():null;
          sample.A.proc.port.postMessage({type:'setBuffer', L, R});
          if(sample.playing){ sample.A.proc.port.postMessage({type:'seek', time: sample.A.offset||0}); }
        }
        if(sample.A.proc){ const L = sample.A.buf.getChannelData(0).slice(); const R = (sample.A.buf.numberOfChannels>1)?sample.A.buf.getChannelData(1).slice():null; sample.A.proc.port.postMessage({type:'setBuffer', L, R}); }
        sample.A.name=f.name; sample.A.dur = sample.A.buf.duration; updateDurations(); qs('.aName', el).textContent = f.name; updateDurations(); if(sample.playing) startPlayback(); }catch{ alert('Failed to load A'); }
    });
    qs('.fileB', el).addEventListener('change', async (e)=>{
      const f = e.target.files[0]; if(!f) return;
      try{ sample.B.buf = await decodeFile(f); sample.B.revBuf = makeReversedBuffer(sample.B.buf);
        
        if(sample.B.proc){
          const L = sample.B.buf.getChannelData(0).slice();
          const R = (sample.B.buf.numberOfChannels>1)?sample.B.buf.getChannelData(1).slice():null;
          sample.B.proc.port.postMessage({type:'setBuffer', L, R});
          if(sample.playing){ sample.B.proc.port.postMessage({type:'seek', time: sample.B.offset||0}); }
        }
        if(sample.B.proc){ const L = sample.B.buf.getChannelData(0).slice(); const R = (sample.B.buf.numberOfChannels>1)?sample.B.buf.getChannelData(1).slice():null; sample.B.proc.port.postMessage({type:'setBuffer', L, R}); }
        sample.B.name=f.name; sample.B.dur = sample.B.buf.duration; updateDurations(); qs('.bName', el).textContent = f.name; updateDurations(); if(sample.playing) startPlayback(); }catch{ alert('Failed to load B'); }
    });

    
    const fmtTime = s=>{ if(!isFinite(s)) return '0:00'; const m=Math.floor(s/60); const ss=Math.floor(s%60).toString().padStart(2,'0'); return `${m}:${ss}`; };

    const scrubA = qs('.scrubA', el), curTA = qs('.curTimeA', el), durTA = qs('.durTimeA', el);
    const scrubB = qs('.scrubB', el), curTB = qs('.curTimeB', el), durTB = qs('.durTimeB', el);

    function updateDurations(){
      durTA.textContent = fmtTime(sample.A.dur||0);
      durTB.textContent = fmtTime(sample.B.dur||0);
    }

    function updateScrubA(){
      const dur = sample.A.dur||0;
      if(dur<=0){ curTA.textContent = '0:00'; scrubA.value=0; requestAnimationFrame(updateScrubA); return; }
      const rate = sample.indepTP ? (sample.tempo||1) : ((sample.tempo||1) * Math.pow(2,(sample.pitch||0)/12)); const t = sample.playing && (sample.indepTP || sample.A.src) ? ((ACTX.currentTime - sample.A.startTime) * rate) % dur : (sample.A.offset % dur);
      curTA.textContent = fmtTime(t);
      scrubA.value = (t/dur).toFixed(3);
      requestAnimationFrame(updateScrubA);
    }
    function updateScrubB(){
      const dur = sample.B.dur||0;
      if(dur<=0){ curTB.textContent = '0:00'; scrubB.value=0; requestAnimationFrame(updateScrubB); return; }
      const rate = sample.indepTP ? (sample.tempo||1) : ((sample.tempo||1) * Math.pow(2,(sample.pitch||0)/12)); const t = sample.playing && (sample.indepTP || sample.B.src) ? ((ACTX.currentTime - sample.B.startTime) * rate) % dur : (sample.B.offset % dur);
      curTB.textContent = fmtTime(t);
      scrubB.value = (t/dur).toFixed(3);
      requestAnimationFrame(updateScrubB);
    }
    requestAnimationFrame(updateScrubA);
    requestAnimationFrame(updateScrubB);

    scrubA.addEventListener('input', ()=>{
      const dur = sample.A.dur||0; if(dur<=0) return;
      sample.A.offset = parseFloat(scrubA.value) * dur;
      if(sample.playing) startPlayback();
    });
    scrubB.addEventListener('input', ()=>{
      const dur = sample.B.dur||0; if(dur<=0) return;
      sample.B.offset = parseFloat(scrubB.value) * dur;
      if(sample.playing) startPlayback();
    });

    // Playback controls
    // Add reset buttons for range sliders (except any *vol* sliders)
    (function addSliderResets(){
      const ranges = el.querySelectorAll('input[type="range"]');
      ranges.forEach(r=>{
        if(r.classList.contains('no-reset') || r.classList.contains('vol') || /vol/i.test(r.className) || /vol/i.test(r.id||'')) return;
        if(r.nextElementSibling && r.nextElementSibling.classList && r.nextElementSibling.classList.contains('reset')) return;
        const btn = document.createElement('button');
        btn.className = 'btn btn-xs reset';
        btn.textContent = '↺';
        btn.title = 'Reset to default';
        btn.style.marginLeft = '4px';
        r.setAttribute('data-default', r.defaultValue);
        r.insertAdjacentElement('afterend', btn);
        btn.addEventListener('click', ()=>{
          const def = r.getAttribute('data-default');
          if(def!=null){ r.value = def; r.dispatchEvent(new Event('input', {bubbles:true})); }
        });
      });
    })();

    qs('.play', el).addEventListener('click', ()=>{ if(!sample.playing) startPlayback(); else stopPlayback(); });
    qs('.stop', el).addEventListener('click', ()=> stopPlayback());
    qs('.loop', el).addEventListener('change', (e)=>{ sample.loop = e.target.checked; if(sample.playing) startPlayback(); });

    
    // Time & Pitch controls (listeners + init)
    const tempo = qs('.tempo', el), tempoVal = qs('.tempoVal', el);
    const pitch = qs('.pitch', el), pitchVal = qs('.pitchVal', el);
    const indep = qs('.indepTP', el);
    const revA = qs('.revA', el), revB = qs('.revB', el);

    function _updateTPReadouts(){
      if(tempo && tempoVal){ tempoVal.textContent = (parseFloat(tempo.value)||1).toFixed(2)+'×'; }
      if(pitch && pitchVal){ pitchVal.textContent = (parseInt(pitch.value,10)||0) + ' st'; }
    }

    if(tempo){ tempo.addEventListener('input', ()=>{
      sample.tempo = parseFloat(tempo.value)||1;
      _updateTPReadouts();
      if(sample.indepTP){
        try{ if(sample.A.proc) sample.A.proc.parameters.get('rate').value = sample.tempo; if(sample.B.proc) sample.B.proc.parameters.get('rate').value = sample.tempo; }catch(e){}
      }else if(sample.playing){ startPlayback(); }
    }); }
    if(pitch){ pitch.addEventListener('input', ()=>{
      sample.pitch = parseInt(pitch.value,10)||0;
      _updateTPReadouts();
      if(sample.indepTP){
        try{ if(sample.A.proc) sample.A.proc.parameters.get('transpose').value = sample.pitch; if(sample.B.proc) sample.B.proc.parameters.get('transpose').value = sample.pitch; }catch(e){}
      }else if(sample.playing){ startPlayback(); }
    }); }
    if(revA){ revA.addEventListener('change', ()=>{
      sample.A.reverse = !!revA.checked;
      if(sample.indepTP && sample.A.proc){ try{ sample.A.proc.port.postMessage({type:'params', reverse: sample.A.reverse}); }catch(e){} }
      else if(sample.playing){ startPlayback(); }
    }); }
    if(revB){ revB.addEventListener('change', ()=>{
      sample.B.reverse = !!revB.checked;
      if(sample.indepTP && sample.B.proc){ try{ sample.B.proc.port.postMessage({type:'params', reverse: sample.B.reverse}); }catch(e){} }
      else if(sample.playing){ startPlayback(); }
    }); }
    if(indep){ indep.addEventListener('change', ()=>{
      sample.indepTP = !!indep.checked;
      applyIndepRouting(sample, gA, gB);
      if(sample.indepTP){
        try{
          if(sample.A.proc){ sample.A.proc.parameters.get('rate').value = sample.tempo||1; sample.A.proc.parameters.get('transpose').value = sample.pitch||0; sample.A.proc.port.postMessage({type:'params', loop: sample.loop, reverse: !!sample.A.reverse}); }
          if(sample.B.proc){ sample.B.proc.parameters.get('rate').value = sample.tempo||1; sample.B.proc.parameters.get('transpose').value = sample.pitch||0; sample.B.proc.port.postMessage({type:'params', loop: sample.loop, reverse: !!sample.B.reverse}); }
        }catch(e){}
      }
      if(sample.playing) startPlayback();
    }); }

    // Initialize values + routing
    if(tempo){ sample.tempo = parseFloat(tempo.value)||1; }
    if(pitch){ sample.pitch = parseInt(pitch.value,10)||0; }
    if(revA){ sample.A.reverse = !!revA.checked; }
    if(revB){ sample.B.reverse = !!revB.checked; }
    if(indep){ sample.indepTP = !!indep.checked; applyIndepRouting(sample, gA, gB); }
    _updateTPReadouts();
// AB mix
    const ab = qs('.ab', el), abVal = qs('.abVal', el);
    if(ab && abVal){ ab.addEventListener('input', ()=>{
      const mix = parseFloat(ab.value)||0.5;
      gA.gain.setTargetAtTime(1 - mix, ACTX.currentTime, 0.02);
      gB.gain.setTargetAtTime(mix, ACTX.currentTime, 0.02);
      abVal.textContent = mix<0.01?'A':(mix>0.99?'B':(Math.abs(mix-0.5)<0.01?'A=B':mix.toFixed(2)));
    });
    ab.dispatchEvent(new Event('input')); }

    // Volume / Pan / Mute
    const vol = qs('.vol', el), volVal = qs('.volVal', el);
    const mute = qs('.mute', el), panEl = qs('.pan', el), panVal = qs('.panVal', el);
    if(vol && volVal){
      vol.addEventListener('input', ()=>{
        const v = parseFloat(vol.value)||0;
        sum.gain.setTargetAtTime(v, ACTX.currentTime, 0.02);
        volVal.textContent = Math.round(v*100)+'%';
      });
    }
    if(panEl && panVal){
      panEl.addEventListener('input', ()=>{
        const v = parseFloat(panEl.value)||0;
        pan.pan.setTargetAtTime(v, ACTX.currentTime, 0.02);
        panVal.textContent = fmtPan(v);
      });
    }
    let isMuted = false;
    if(mute){
      mute.addEventListener('click', ()=>{
        isMuted = !isMuted;
        out.gain.setTargetAtTime(isMuted?0:1, ACTX.currentTime, 0.02);
        mute.classList.toggle('on', isMuted);
      });
    }

    // Muffle (LPF)
    const mBtn = qs('.mBtn', el), mAmt = qs('.mAmt', el), hz = qs('.hz', el);
    let mOn = false;
    const applyMuffle = ()=>{
      if(!mAmt) return;
      const f = valueToFreq(parseFloat(mAmt.value)||1);
      if(hz) hz.textContent = 'Cutoff: ' + Math.round(f).toLocaleString() + ' Hz';
      if(mOn){ lpf.frequency.setTargetAtTime(f, ACTX.currentTime, 0.02); }
      else { lpf.frequency.setTargetAtTime(20000, ACTX.currentTime, 0.02); }
      if(mBtn) mBtn.textContent = 'Muffle: ' + (mOn?'ON':'OFF');
    };
    if(mBtn){ mBtn.addEventListener('click', ()=>{ mOn=!mOn; applyMuffle(); }); }
    if(mAmt){ mAmt.addEventListener('input', applyMuffle); applyMuffle(); }

    // Tone (binaural)
    // Tone (binaural)
    const tBtn = qs('.tone', el), tWave = qs('.tWave', el), tPreset = qs('.tPreset', el),
          tBase = qs('.tBase', el), tBeat = qs('.tBeat', el), tLevel = qs('.tLevel', el), tSum = qs('.tSum', el);
    const tone = { enabled:false, nodes:null, wave:'sine', base:200, beat:10, level:0.2 };
    function ensureTone(){
      if(tone.nodes) return;
      const lPan = ACTX.createStereoPanner(); lPan.pan.value = -1;
      const rPan = ACTX.createStereoPanner(); rPan.pan.value = 1;
      const lGain = ACTX.createGain(); const rGain = ACTX.createGain();
      lGain.gain.value = rGain.gain.value = tone.level;
      lPan.connect(lGain); rPan.connect(rGain);
      // Connect tone into generators sum (so it's always audible even if samples stop)
      lGain.connect(genSum); rGain.connect(genSum);
      tone.nodes = { lPan, rPan, lGain, rGain, lOsc:null, rOsc:null };
    }
    function stopTone(){ if(!tone.nodes) return; try{ if(tone.nodes.lOsc){ try{ tone.nodes.lOsc.stop(); }catch(e){} }; if(tone.nodes.rOsc){ try{ tone.nodes.rOsc.stop(); }catch(e){} }; }catch(e){} tone.nodes.lOsc=tone.nodes.rOsc=null; }
    function startTone(){ ensureTone(); stopTone(); const n=tone.nodes;
      n.lOsc = ACTX.createOscillator(); n.rOsc = ACTX.createOscillator();
      n.lOsc.type = n.rOsc.type = tone.wave;
      n.lOsc.frequency.value = tone.base - tone.beat/2;
      n.rOsc.frequency.value = tone.base + tone.beat/2;
      n.lOsc.connect(n.lPan); n.rOsc.connect(n.rPan);
      n.lOsc.start(); n.rOsc.start();
      updateToneSummary();
    }
    function applyTone(){ if(!tone.nodes) return; tone.nodes.lGain.gain.setTargetAtTime(tone.level, ACTX.currentTime, 0.02); tone.nodes.rGain.gain.setTargetAtTime(tone.level, ACTX.currentTime, 0.02);
      if(tone.nodes.lOsc) tone.nodes.lOsc.frequency.setTargetAtTime(tone.base - tone.beat/2, ACTX.currentTime, 0.02);
      if(tone.nodes.rOsc) tone.nodes.rOsc.frequency.setTargetAtTime(tone.base + tone.beat/2, ACTX.currentTime, 0.02); updateToneSummary(); }
    function updateToneSummary(){ const L = tone.base - tone.beat/2, R = tone.base + tone.beat/2; tSum.textContent = 'L ' + L.toFixed(1) + ' Hz / R ' + R.toFixed(1) + ' Hz'; }
    tBtn.addEventListener('click', ()=>{ tone.enabled=!tone.enabled; tBtn.textContent = 'Tone: ' + (tone.enabled?'ON':'OFF'); tBtn.classList.toggle('on', tone.enabled); if(tone.enabled){ startTone(); applyTone(); } else { stopTone(); } });
    tWave.addEventListener('change', ()=>{ tone.wave = tWave.value; if(tone.enabled){ startTone(); applyTone(); } });
    tBase.addEventListener('input', ()=>{ tone.base = clamp(parseFloat(tBase.value)||200, 20, 2000); applyTone(); });
    tBeat.addEventListener('input', ()=>{ tone.beat = clamp(parseFloat(tBeat.value)||0, 0, 45); applyTone(); });
    tLevel.addEventListener('input', ()=>{ tone.level = parseFloat(tLevel.value)||0; applyTone(); });
    tPreset.addEventListener('change', ()=>{
      const v = tPreset.value;
      const map = { schumann:7.83, delta:2.0, theta:6.0, alpha:10.0, beta:20.0, gamma:40.0 };
      if(map[v]){ tBeat.value = map[v]; tone.beat = map[v]; applyTone(); }
    });
    updateToneSummary();

    // Noise (with spectral tilt)
    const nBtn = qs('.noise', el), nType = qs('.nType', el), nLevel = qs('.nLevel', el), nTilt = qs('.nTilt', el);
    const noise = { enabled:false, type:'white', level:0.2, src:null, gain:null, tilt:0, loShelf:null, hiShelf:null };
    function buildNoiseBuffer(type){
      const len = ACTX.sampleRate * 2;
      const buf = ACTX.createBuffer(1, len, ACTX.sampleRate);
      const data = buf.getChannelData(0);
      if(type==='white'){
        for(let i=0;i<len;i++) data[i] = Math.random()*2-1;
      }else if(type==='pink'){
        let b0=0,b1=0,b2=0,b3=0,b4=0,b5=0,b6=0;
        for(let i=0;i<len;i++){
          const white = Math.random()*2-1;
          b0 = 0.99886*b0 + white*0.0555179;
          b1 = 0.99332*b1 + white*0.0750759;
          b2 = 0.96900*b2 + white*0.1538520;
          b3 = 0.86650*b3 + white*0.3104856;
          b4 = 0.55000*b4 + white*0.5329522;
          b5 = -0.7616*b5 - white*0.0168980;
          data[i] = b0+b1+b2+b3+b4+b5+b6+white*0.5362;
          data[i] *= 0.11;
          b6 = white*0.115926;
        }
      }else{ // brown
        let last=0;
        for(let i=0;i<len;i++){
          const white = Math.random()*2-1;
          last = (last + 0.02 * white) / 1.02;
          data[i] = last * 3.5;
        }
      }
      return buf;
    }
    function startNoise(){
      stopNoise();
      noise.gain = ACTX.createGain(); noise.gain.gain.value = noise.level;
      noise.src = ACTX.createBufferSource(); noise.src.buffer = buildNoiseBuffer(noise.type); noise.src.loop = true;
      // Tilt filters
      noise.loShelf = ACTX.createBiquadFilter(); noise.loShelf.type='lowshelf'; noise.loShelf.frequency.value=300;
      noise.hiShelf = ACTX.createBiquadFilter(); noise.hiShelf.type='highshelf'; noise.hiShelf.frequency.value=4000;
      noise.src.connect(noise.loShelf); noise.loShelf.connect(noise.hiShelf); noise.hiShelf.connect(noise.gain);
      noise.gain.connect(genSum); // into generator path so always audible
      noise.src.start();
    }
    function stopNoise(){ try{ if(noise.src){ try{ noise.src.stop(); }catch(e){} }; }catch(e){} noise.src=null; if(noise.gain){ noise.gain.disconnect(); noise.gain=null; } }
    function applyNoise(){
      if(noise.gain) noise.gain.gain.setTargetAtTime(noise.level, ACTX.currentTime, 0.02);
      const t = parseFloat(nTilt.value)||0;
      if(noise.loShelf && noise.hiShelf){
        noise.loShelf.gain.value = clamp(t<0 ? Math.abs(t)*12 : -t*6, -12, 12); // darken/brighten balance
        noise.hiShelf.gain.value = clamp(t>0 ? t*12 : -Math.abs(t)*6, -12, 12);
      }
    }
    nBtn.addEventListener('click', ()=>{ noise.enabled=!noise.enabled; nBtn.textContent='Noise: '+(noise.enabled?'ON':'OFF'); nBtn.classList.toggle('on', noise.enabled); if(noise.enabled){ startNoise(); applyNoise(); } else { stopNoise(); } });
    nType.addEventListener('change', ()=>{ noise.type = nType.value; if(noise.enabled){ startNoise(); applyNoise(); } });
    nLevel.addEventListener('input', ()=>{ noise.level = parseFloat(nLevel.value)||0; applyNoise(); });
    nTilt.addEventListener('input', applyNoise);

    // EQ binds
    const bEq = (cls,valCls,node)=>{
      const r=qs(cls,el), outLbl=qs(valCls,el);
      r.addEventListener('input', ()=>{ const dB=parseFloat(r.value)||0; node.gain.setTargetAtTime(dB, ACTX.currentTime, 0.02); outLbl.textContent = dB.toFixed(1)+' dB'; });
      r.dispatchEvent(new Event('input'));
    };
    bEq('.eqLow','.eqLowVal',eqLow);
    bEq('.eqMid','.eqMidVal',eqMid);
    bEq('.eqHigh','.eqHighVal',eqHigh);

    // FX binds (with tooltips already)
    const fxMix = qs('.fxMix',el), fxMixVal = qs('.fxMixVal',el);
    const fxDelay = qs('.fxDelay',el), fxDelayVal = qs('.fxDelayVal',el);
    const fxFb = qs('.fxFb',el), fxFbVal = qs('.fxFbVal',el);
    const fxDist = qs('.fxDist',el), fxDistVal = qs('.fxDistVal',el);
    fxMix.addEventListener('input', ()=>{ fxOut.gain.setTargetAtTime(parseFloat(fxMix.value)||0, ACTX.currentTime, 0.02); fxMixVal.textContent = Math.round(parseFloat(fxMix.value)*100)+'%'; });
    fxDelay.addEventListener('input', ()=>{ delay.delayTime.setTargetAtTime(parseFloat(fxDelay.value)||0, ACTX.currentTime, 0.02); fxDelayVal.textContent = (parseFloat(fxDelay.value)||0).toFixed(2)+'s'; });
    fxFb.addEventListener('input', ()=>{ fb.gain.setTargetAtTime(parseFloat(fxFb.value)||0, ACTX.currentTime, 0.02); fxFbVal.textContent = Math.round(parseFloat(fxFb.value)*100)+'%'; });
    fxDist.addEventListener('input', ()=>{ shaper.curve = makeDistCurve(parseFloat(fxDist.value)||0); fxDistVal.textContent = Math.round(parseFloat(fxDist.value)*100)+'%'; });
    function makeDistCurve(amount){ const k = amount*1000+1; const n=44100; const curve=new Float32Array(n); const deg=Math.PI/180; for(let i=0;i<n;i++){ const x=i*2/n-1; curve[i]=(3+k)*x*20*deg/(Math.PI+k*Math.abs(x)); } return curve; }
    fxMix.dispatchEvent(new Event('input')); fxDelay.dispatchEvent(new Event('input')); fxFb.dispatchEvent(new Event('input')); fxDist.dispatchEvent(new Event('input'));

    // Spaces (per stream)
    function makeImpulse(duration=1.2, decay=2.5){
      const rate = ACTX.sampleRate;
      const len = Math.max(1, Math.floor(rate * duration));
      const impulse = ACTX.createBuffer(2, len, rate);
      for(let ch=0; ch<2; ch++){
        const data = impulse.getChannelData(ch);
        for(let i=0; i<len; i++){
          data[i] = (Math.random()*2-1) * Math.pow(1 - i/len, decay);
        }
      }
      return impulse;
    }
    const spPreset = qs('.spPreset', el), spMix = qs('.spMix', el), spMixVal = qs('.spMixVal', el), spDecay = qs('.spDecay', el), spDecayVal = qs('.spDecayVal', el), spPreEl = qs('.spPre', el), spPreVal = qs('.spPreVal', el);
    function updSpacePreset(){
      let dur=1.2, dec=2.5;
      if(spPreset.value==='hall'){ dur=3.2; dec=3.5; }
      if(spPreset.value==='studio'){ dur=1.4; dec=2.0; }
      if(spPreset.value==='cabin'){ dur=0.9; dec=1.8; }
      convolver.buffer = makeImpulse(parseFloat(spDecay.value)||dur, dec);
    }
    spPreset.addEventListener('change', updSpacePreset);
    spDecay.addEventListener('input', ()=>{ spDecayVal.textContent = (parseFloat(spDecay.value)||1.2).toFixed(2)+' s'; updSpacePreset(); });
    spMix.addEventListener('input', ()=>{ spWet.gain.setTargetAtTime(parseFloat(spMix.value)||0, ACTX.currentTime, 0.02); spMixVal.textContent = Math.round(parseFloat(spMix.value)*100)+'%'; });
    spPreEl.addEventListener('input', ()=>{ spPre.delayTime.setTargetAtTime(parseFloat(spPreEl.value)||0, ACTX.currentTime, 0.02); spPreVal.textContent = (parseFloat(spPreEl.value)||0).toFixed(2)+' s'; });
    updSpacePreset(); spMix.dispatchEvent(new Event('input')); spPreEl.dispatchEvent(new Event('input'));

    // LFO loop
    const lfoOn = qs('.lfoOn', el), lfoTarget = qs('.lfoTarget', el), lfoRate = qs('.lfoRate', el), lfoDepth = qs('.lfoDepth', el);
    lfoOn.addEventListener('click', ()=>{ lfo.enabled=!lfo.enabled; lfoOn.textContent='LFO: '+(lfo.enabled?'ON':'OFF'); lfoOn.classList.toggle('on', lfo.enabled); lfo.t0=performance.now(); });
    lfoTarget.addEventListener('change', ()=>{ lfo.target = lfoTarget.value; });
    lfoRate.addEventListener('input', ()=>{ lfo.rate = parseFloat(lfoRate.value)||0.5; qs('.lfoRateVal', el).textContent = lfo.rate.toFixed(2)+' Hz'; });
    lfoDepth.addEventListener('input', ()=>{ lfo.depth = parseFloat(lfoDepth.value)||0.4; qs('.lfoDepthVal', el).textContent = Math.round(lfo.depth*100)+'%'; });
    lfoRate.dispatchEvent(new Event('input')); lfoDepth.dispatchEvent(new Event('input'));

    function lfoTick(ts){
      if(lfo.enabled){
        const t = (ts - lfo.t0)/1000;
        const phase = Math.sin(2*Math.PI*lfo.rate * t);
        const d = lfo.depth;
        if(lfo.target==='pan'){
          const base = parseFloat(panEl.value)||0;
          pan.pan.setValueAtTime(clamp(base + phase*d, -1, 1), ACTX.currentTime);
        }else if(lfo.target==='vol'){
          const base = parseFloat(vol.value)||0.5;
          out.gain.setValueAtTime(clamp(base * (1 - d/2 + (phase+1)/2*d), 0, 1), ACTX.currentTime);
        }else if(lfo.target==='lpf'){
          const x = clamp((phase+1)/2, 0, 1);
          const f = valueToFreq(x);
          if(mOn){ lpf.frequency.setValueAtTime(f, ACTX.currentTime); } // respect muffle on/off
        }
      }
    }
    LFO_TICKS.push(lfoTick); ensureLfoLoop();
// Envelope binds
    const envA = qs('.envA', el), envD = qs('.envD', el), envS = qs('.envS', el), envR = qs('.envR', el);
    envA.addEventListener('input', ()=>{ env.a = parseFloat(envA.value)||0.01; qs('.envAVal', el).textContent = Math.round(env.a*1000)+' ms'; });
    envD.addEventListener('input', ()=>{ env.d = parseFloat(envD.value)||0.2; qs('.envDVal', el).textContent = env.d.toFixed(2)+' s'; });
    envS.addEventListener('input', ()=>{ env.s = parseFloat(envS.value)||0.7; qs('.envSVal', el).textContent = Math.round(env.s*100)+'%'; });
    envR.addEventListener('input', ()=>{ env.r = parseFloat(envR.value)||0.4; qs('.envRVal', el).textContent = env.r.toFixed(2)+' s'; });
    envA.dispatchEvent(new Event('input')); envD.dispatchEvent(new Event('input')); envS.dispatchEvent(new Event('input')); envR.dispatchEvent(new Event('input'));

    // Spectrogram registration
    const spectro = el.querySelector('.spectro');
    const sctx = spectro.getContext('2d', { willReadFrequently: true });
    const specBuf = new Uint8Array(specAnalyser.frequencyBinCount);
    function resizeSpectro(){ const bb = spectro.getBoundingClientRect(); spectro.width = Math.max(320, Math.floor(bb.width)); spectro.height = 90; }
    resizeSpectro(); window.addEventListener('resize', resizeSpectro);
    streamSpectros.push({ analyser:specAnalyser, canvas:spectro, ctx:sctx, buf:specBuf, x:0 });

    // enable drag-reorder if currently in edit mode
    try{ makeStreamDraggable(el, editMode); makeModsDraggable(el.querySelector('.mods'), editMode); }catch(e){}
    return { el };
  }

  // ===== Render loops =====
  function drawBlockScopes(){
    requestAnimationFrame(drawBlockScopes);
    for(const b of blocks){
      const analyser = b.analyser, ctx = b.ctx, cvs = b.cvs;
      const N = analyser.fftSize;
      const buf = new Uint8Array(N);
      analyser.getByteTimeDomainData(buf);
      ctx.clearRect(0,0,cvs.width,cvs.height);
      ctx.strokeStyle = '#59ff85';
      ctx.beginPath();
      for(let i=0;i<buf.length;i++){
        const x = i * (cvs.width / buf.length);
        const scopeGAIN = 2.0; const y = cvs.height/2 + ((buf[i]-128)/128) * (cvs.height/2) * scopeGAIN;
        i===0 ? ctx.moveTo(x,y) : ctx.lineTo(x,y);
      }
      ctx.stroke();
    }
  }
  function drawStreamSpectros(){
    requestAnimationFrame(drawStreamSpectros);
    for(const s of streamSpectros){
      const { analyser, ctx, canvas, buf } = s;
      analyser.getByteFrequencyData(buf);
      // scroll left by 1 px
      const w = canvas.width, h = canvas.height;
      const img = ctx.getImageData(1, 0, w-1, h);
      ctx.putImageData(img, 0, 0);
      // draw new column at right
      for(let i=0;i<buf.length;i++){
        const mag = buf[i]/255; // 0..1
        const y = Math.floor(h - (i/buf.length)*h);
        ctx.fillStyle = spectroColor(mag);
        ctx.fillRect(w-1, y, 1, Math.ceil(h/buf.length)+1);
      }
    }
  }
  function spectroColor(t){ t = clamp01(t); const r = clamp01(4*t - 1.5)*t; const g = clamp01(4*t - 0.5)*t; const b = clamp01(2 - 4*t)*t; return `rgb(${Math.floor(r*255)},${Math.floor(g*255)},${Math.floor(b*255)})`; }
  drawBlockScopes();
  drawStreamSpectros();

  // ===== Toolbar wiring =====
  qs('#startAudio').addEventListener('click', ()=>{
    bootAudio();
    ACTX.resume();
  });

  qs('#addBlock').addEventListener('click', ()=> addBlock() );

  // Edit mode: drag blocks
  let editMode = false;
  
  qs('#editToggle').addEventListener('click', (e)=>{
    editMode = !editMode;
    e.target.textContent = editMode ? '✏️ Edit: ON' : '✏️ Edit: OFF';
    e.target.setAttribute('aria-pressed', String(editMode));
    document.body.classList.toggle('edit-on', editMode);
    const toast = qs('#modeToast');
    toast.textContent = editMode ? 'Edit Mode ON — drag blocks with the ⣿ handle.' : 'Edit Mode OFF';
    toast.style.display = 'block';
    setTimeout(()=> toast.style.display='none', 1500);
  });

  
  
  // ---- Error Reporter (for Opera diagnostics) ----
  (function(){
    const box = document.createElement('div');
    box.id = 'errBox';
    box.style.cssText = 'position:fixed;right:8px;bottom:8px;max-width:60ch;background:#300b;border:1px solid #a44;color:#faa;padding:8px 10px;border-radius:6px;font:12px/1.3 system-ui, sans-serif;z-index:9999;display:none';
    document.body.appendChild(box);
    let shown=false;
    window.addEventListener('error', function(e){
      if(shown) return;
      shown=true;
      box.textContent = 'JS error: ' + (e && e.message ? e.message : 'unknown');
      box.style.display = 'block';
      setTimeout(()=> box.style.display='none', 8000);
    });
    window.addEventListener('unhandledrejection', function(e){
      if(shown) return;
      shown=true;
      try{
        box.textContent = 'Promise rejection: ' + (e && (e.reason && (e.reason.message||e.reason)) || 'unknown');
      }catch(_) { box.textContent = 'Promise rejection (unknown)'; }
      box.style.display = 'block';
      setTimeout(()=> box.style.display='none', 8000);
    });
  })();

  // ===== Session Save / Load =====
  function gatherSession(){
    const data = { blocks:[] };
    qsa('.block', main).forEach(blk=>{
      const b = {
        pos: { left: blk.style.left, top: blk.style.top, width: blk.style.width, position: blk.style.position },
        vol: parseFloat(qs('.blockVol', blk).value)||1,
        streams: []
      };
      qsa('.stream', blk).forEach(st=>{
        const s = {
          ab: parseFloat(qs('.ab', st).value)||0.5,
          vol: parseFloat(qs('.vol', st).value)||0.5,
          pan: parseFloat(qs('.pan', st).value)||0,
          muffleOn: qs('.muffle', st).classList.contains('on'),
          mAmt: parseFloat(qs('.mAmt', st).value)||1,
          tone:{ on: qs('.tone',st).classList.contains('on'), wave: qs('.tWave',st).value, base: parseFloat(qs('.tBase',st).value)||200, beat: parseFloat(qs('.tBeat',st).value)||10, level: parseFloat(qs('.tLevel',st).value)||0.2, preset: qs('.tPreset',st).value },
          noise:{ on: qs('.noise',st).classList.contains('on'), type: qs('.nType',st).value, level: parseFloat(qs('.nLevel',st).value)||0.2, tilt: parseFloat(qs('.nTilt',st).value)||0 },
          eq:{ low: parseFloat(qs('.eqLow',st).value)||0, mid: parseFloat(qs('.eqMid',st).value)||0, high: parseFloat(qs('.eqHigh',st).value)||0 },
          fx:{ mix: parseFloat(qs('.fxMix',st).value)||0, delay: parseFloat(qs('.fxDelay',st).value)||0.25, fb: parseFloat(qs('.fxFb',st).value)||0.3, dist: parseFloat(qs('.fxDist',st).value)||0 },
          lfo:{ on: qs('.lfoOn',st).classList.contains('on'), target: qs('.lfoTarget',st).value, rate: parseFloat(qs('.lfoRate',st).value)||0.5, depth: parseFloat(qs('.lfoDepth',st).value)||0.4 },
          env:{ a: parseFloat(qs('.envA',st).value)||0.01, d: parseFloat(qs('.envD',st).value)||0.2, s: parseFloat(qs('.envS',st).value)||0.7, r: parseFloat(qs('.envR',st).value)||0.4 },
          space:{ preset: qs('.spPreset',st).value, mix: parseFloat(qs('.spMix',st).value)||0, decay: parseFloat(qs('.spDecay',st).value)||1.2, pre: parseFloat(qs('.spPre',st).value)||0 }
        };
        s.files = { A: qs('.aName', st).textContent || '', B: qs('.bName', st).textContent || '' };
        b.streams.push(s);
      });
      data.blocks.push(b);
    });
    return data;
  }
  function applySession(data){
    qsa('.block', main).forEach(b=>b.remove());
    if(!ACTX){ bootAudio(); ACTX.resume(); }
    (data.blocks||[]).forEach(b=>{
      const blk = addBlock();
      const dom = blocks[blocks.length-1].el;
      if(b.pos){ dom.style.position=b.pos.position||''; dom.style.left=b.pos.left||''; dom.style.top=b.pos.top||''; dom.style.width=b.pos.width||''; }
      const volEl = qs('.blockVol', dom); if(volEl){ volEl.value = b.vol; volEl.dispatchEvent(new Event('input')); }
      const streamsWrap = qs('.streams', dom);
      (b.streams||[]).forEach(s=>{
        const st = createStream(streamsWrap.children.length+1, blocks[blocks.length-1].bus);
        streamsWrap.appendChild(st.el);
        qs('.ab', st.el).value = s.ab; qs('.ab', st.el).dispatchEvent(new Event('input'));
        qs('.vol', st.el).value = s.vol; qs('.vol', st.el).dispatchEvent(new Event('input'));
        qs('.pan', st.el).value = s.pan; qs('.pan', st.el).dispatchEvent(new Event('input'));
        if(s.muffleOn) qs('.muffle', st.el).click();
        qs('.mAmt', st.el).value = s.mAmt; qs('.mAmt', st.el).dispatchEvent(new Event('input'));
        if((s.tone && s.tone.on)) qs('.tone', st.el).click();
        qs('.tWave', st.el).value = (s.tone && s.tone.wave) || 'sine';
        qs('.tPreset', st.el).value = (s.tone && s.tone.preset) || 'custom';
        qs('.tBase', st.el).value = (s.tone && s.tone.base) || 200; qs('.tBase', st.el).dispatchEvent(new Event('input'));
        qs('.tBeat', st.el).value = (s.tone && s.tone.beat) || 10; qs('.tBeat', st.el).dispatchEvent(new Event('input'));
        qs('.tLevel', st.el).value = (s.tone && s.tone.level) || 0.2; qs('.tLevel', st.el).dispatchEvent(new Event('input'));
        if((s.noise && s.noise.on)) qs('.noise', st.el).click();
        qs('.nType', st.el).value = (s.noise && s.noise.type) || 'white';
        qs('.nLevel', st.el).value = (s.noise && s.noise.level) || 0.2; qs('.nLevel', st.el).dispatchEvent(new Event('input'));
        qs('.nTilt', st.el).value = (s.noise && s.noise.tilt) || 0; qs('.nTilt', st.el).dispatchEvent(new Event('input'));
        qs('.eqLow', st.el).value = (s.eq && s.eq.low) || 0; qs('.eqLow', st.el).dispatchEvent(new Event('input'));
        qs('.eqMid', st.el).value = (s.eq && s.eq.mid) || 0; qs('.eqMid', st.el).dispatchEvent(new Event('input'));
        qs('.eqHigh', st.el).value = (s.eq && s.eq.high) || 0; qs('.eqHigh', st.el).dispatchEvent(new Event('input'));
        qs('.fxMix', st.el).value = (s.fx && s.fx.mix) || 0; qs('.fxMix', st.el).dispatchEvent(new Event('input'));
        qs('.fxDelay', st.el).value = (s.fx && s.fx.delay) || 0.25; qs('.fxDelay', st.el).dispatchEvent(new Event('input'));
        qs('.fxFb', st.el).value = (s.fx && s.fx.fb) || 0.3; qs('.fxFb', st.el).dispatchEvent(new Event('input'));
        qs('.fxDist', st.el).value = (s.fx && s.fx.dist) || 0; qs('.fxDist', st.el).dispatchEvent(new Event('input'));
        if((s.lfo && s.lfo.on)) qs('.lfoOn', st.el).click();
        qs('.lfoTarget', st.el).value = (s.lfo && s.lfo.target) || 'pan';
        qs('.lfoRate', st.el).value = (s.lfo && s.lfo.rate) || 0.5; qs('.lfoRate', st.el).dispatchEvent(new Event('input'));
        qs('.lfoDepth', st.el).value = (s.lfo && s.lfo.depth) || 0.4; qs('.lfoDepth', st.el).dispatchEvent(new Event('input'));
        qs('.envA', st.el).value = (s.env && s.env.a) || 0.01; qs('.envA', st.el).dispatchEvent(new Event('input'));
        qs('.envD', st.el).value = (s.env && s.env.d) || 0.2; qs('.envD', st.el).dispatchEvent(new Event('input'));
        qs('.envS', st.el).value = (s.env && s.env.s) || 0.7; qs('.envS', st.el).dispatchEvent(new Event('input'));
        qs('.envR', st.el).value = (s.env && s.env.r) || 0.4; qs('.envR', st.el).dispatchEvent(new Event('input'));
        qs('.spPreset', st.el).value = (s.space && s.space.preset) || 'none'; qs('.spPreset', st.el).dispatchEvent(new Event('change'));
        qs('.spMix', st.el).value = (s.space && s.space.mix) || 0; qs('.spMix', st.el).dispatchEvent(new Event('input'));
        qs('.spDecay', st.el).value = (s.space && s.space.decay) || 1.2; qs('.spDecay', st.el).dispatchEvent(new Event('input'));
        qs('.spPre', st.el).value = (s.space && s.space.pre) || 0; qs('.spPre', st.el).dispatchEvent(new Event('input'));
      });
    });
    enableEditReorder(editMode);
  }

  qs('#saveSession').addEventListener('click', ()=>{
    const blob = new Blob([JSON.stringify(gatherSession(), null, 2)], {type:'application/json'});
    const a = document.createElement('a');
    a.href = URL.createObjectURL(blob);
    a.download = 'noisetown_session.json';
    document.body.appendChild(a);
    a.click();
    setTimeout(()=>{ URL.revokeObjectURL(a.href); a.remove(); }, 0);
  });

  qs('#loadSession').addEventListener('click', ()=> qs('#loadFile').click());
  qs('#loadFile').addEventListener('change', async (e)=>{
    const file = e.target.files[0]; if(!file) return;
    const txt = await file.text();
    try{ const data = JSON.parse(txt); applySession(data); }catch(err){ alert('Invalid session file'); }
  });

  // ===== Preset with embedded audio (JSON) =====
  function audioBufferToWav(buffer){
    const numCh = buffer.numberOfChannels;
    const sampleRate = buffer.sampleRate;
    const numFrames = buffer.length;
    const bytesPerSample = 2;
    const blockAlign = numCh * bytesPerSample;
    const dataSize = numFrames * blockAlign;
    const bufferSize = 44 + dataSize;
    const ab = new ArrayBuffer(bufferSize);
    const view = new DataView(ab);
    function writeString(off, str){ for(let i=0;i<str.length;i++) view.setUint8(off+i, str.charCodeAt(i)); }
    let off = 0;
    writeString(off, 'RIFF'); off+=4;
    view.setUint32(off, 36 + dataSize, true); off+=4;
    writeString(off, 'WAVE'); off+=4;
    writeString(off, 'fmt '); off+=4;
    view.setUint32(off, 16, true); off+=4;
    view.setUint16(off, 1, true); off+=2;
    view.setUint16(off, numCh, true); off+=2;
    view.setUint32(off, sampleRate, true); off+=4;
    view.setUint32(off, sampleRate * blockAlign, true); off+=4;
    view.setUint16(off, blockAlign, true); off+=2;
    view.setUint16(off, 16, true); off+=2;
    writeString(off, 'data'); off+=4;
    view.setUint32(off, dataSize, true); off+=4;
    const interleaved = new Float32Array(numFrames * numCh);
    for(let ch=0; ch<numCh; ch++){
      const data = buffer.getChannelData(ch);
      for(let i=0;i<numFrames;i++){ interleaved[i*numCh+ch] = data[i]; }
    }
    let idx = 0;
    for(let i=0;i<numFrames;i++){
      for(let ch=0; ch<numCh; ch++){
        let s = Math.max(-1, Math.min(1, interleaved[idx++]));
        view.setInt16(off, s < 0 ? s * 0x8000 : s * 0x7FFF, true);
        off += 2;
      }
    }
    return new Blob([ab], {type:'audio/wav'});
  }
  function blobToBase64(blob){
    return new Promise(res=>{ const fr=new FileReader(); fr.onload=()=>res(fr.result.split(',')[1]); fr.readAsDataURL(blob); });
  }
  function base64ToArrayBuffer(b64){
    const bin = atob(b64); const len = bin.length; const buf = new ArrayBuffer(len); const view = new Uint8Array(buf);
    for(let i=0;i<len;i++) view[i] = bin.charCodeAt(i);
    return buf;
  }

  async function gatherPresetWithAudio(){
    const session = gatherSession();
    let blockIdx = 0;
    const blockEls = qsa('.block', main);
    for (const blk of blockEls){
      const streams = qsa('.stream', blk);
      let sidx = 0;
      for (const st of streams){
        const scope = session.blocks[blockIdx].streams[sidx];
        scope.audio = scope.audio || {};
        const streamState = st._streamState;
        if(streamState){
          if(streamState.A && streamState.A.buf){
            const blob = audioBufferToWav(streamState.A.buf);
            scope.audio.A = { mime:'audio/wav', base64: await blobToBase64(blob) };
          }
          if(streamState.B && streamState.B.buf){
            const blob = audioBufferToWav(streamState.B.buf);
            scope.audio.B = { mime:'audio/wav', base64: await blobToBase64(blob) };
          }
        }
        sidx++;
      }
      blockIdx++;
    }
    return session;
  }

  qs('#savePreset').addEventListener('click', async ()=>{
    try{
      const preset = await gatherPresetWithAudio();
      const blob = new Blob([JSON.stringify(preset, null, 2)], {type:'application/json'});
      const a = document.createElement('a');
      a.href = URL.createObjectURL(blob);
      a.download = 'noisetown_preset.json';
      document.body.appendChild(a);
      a.click();
      setTimeout(()=>{ URL.revokeObjectURL(a.href); a.remove(); }, 0);
    }catch(err){ alert('Failed to save preset'); }
  });

  qs('#loadPreset').addEventListener('click', ()=> qs('#loadPresetFile').click());
  qs('#loadPresetFile').addEventListener('change', async (e)=>{
    const file = e.target.files[0]; if(!file) return;
    try{
      const txt = await file.text(); const data = JSON.parse(txt);
      applySession(data);
      let bidx = 0;
      for(const blk of data.blocks||[]){
        const domBlock = blocks[bidx];
        const streamsWrap = qs('.streams', domBlock.el);
        let sidx = 0;
        for(const s of blk.streams||[]){
          const stEl = streamsWrap.children[sidx];
          if(s.audio){
            if((s.audio && s.audio.A && s.audio.A.base64)){
              const buf = await ACTX.decodeAudioData(base64ToArrayBuffer(s.audio.A.base64));
              stEl._streamState.A = stEl._streamState.A || {};
              stEl._streamState.A.buf = buf; stEl._streamState.A.dur = buf.duration; qs('.aName', stEl).textContent = (s.files && s.files.A) || 'embedded A';
            }
            if((s.audio && s.audio.B && s.audio.B.base64)){
              const buf = await ACTX.decodeAudioData(base64ToArrayBuffer(s.audio.B.base64));
              stEl._streamState.B = stEl._streamState.B || {};
              stEl._streamState.B.buf = buf; stEl._streamState.B.dur = buf.duration; qs('.bName', stEl).textContent = (s.files && s.files.B) || 'embedded B';
            }
          }
          sidx++;
        }
        bidx++;
      }
    }catch(err){ console.error(err); alert('Invalid preset file'); }
  });

  // ===== Style Mode (hover + apply styles + save theme) =====
  let styleMode = false;
  let styleTarget = null;
  const stylePanel = qs('#stylePanel');
  
  
qs('#styleMode').addEventListener('click', (e)=>{
  styleMode = !styleMode;
  e.target.textContent = '🎨 Style Mode: ' + (styleMode?'ON':'OFF');
  e.target.setAttribute('aria-pressed', String(styleMode));
  stylePanel.style.display = styleMode ? 'block' : 'none';
  document.body.classList.toggle('style-on', styleMode);

  // Toggle contenteditable on visible text elements
  const textSel = 'h1,h2,h3,h4,.mod-hdr .name,label,button,.small,span,.block h2';
  if(styleMode){
    qsa(textSel).forEach(el=>{
      if(el.closest('#toolbar') || el.closest('#stylePanel')) return;
      el.setAttribute('contenteditable','true');
      el.setAttribute('data-text-edit','1');
      el.spellcheck = false;
    });
  }else{
    qsa('[contenteditable="true"]').forEach(el=> el.removeAttribute('contenteditable'));
  }

  // toast
  const toast = qs('#modeToast');
  toast.textContent = styleMode ? 'Style Mode ON — hover to pick, click to select, then use the panel.' : 'Style Mode OFF';
  toast.style.display = 'block';
  setTimeout(()=> toast.style.display='none', 1800);
  if(!styleMode){ qsa('.style-hover').forEach(x=>x.classList.remove('style-hover')); styleTarget=null; }
});


  
  
  let hoverEl = null;
  document.addEventListener('mouseover', (ev)=>{
    if(!styleMode) return;
    if(ev.target.closest('#stylePanel') || ev.target.closest('#toolbar')) return;
    if(hoverEl) hoverEl.classList.remove('style-hover');
    hoverEl = ev.target;
    hoverEl.classList.add('style-hover');
  }, true);


  
  
  
document.addEventListener('click', (ev)=>{
  if(!styleMode) return;
  if(ev.target.closest('#stylePanel') || ev.target.closest('#toolbar')) return;
  if(ev.target.closest('[contenteditable="true"]')) return; // allow text editing
  // Lock selection to the last hovered element
  if(hoverEl){ styleTarget = hoverEl; }
  ev.preventDefault();
  ev.stopPropagation();
}, true);

  // ESC clears selection
  document.addEventListener('keydown', (ev)=>{
    if(!styleMode) return;
    if(ev.key === 'Escape'){ styleTarget=null; }
  });


  qs('#styApply').addEventListener('click', ()=>{
    if(!styleTarget) return alert('Hover and click an element first to select it.');
    const preset = qs('#stylePreset').value;
    const radius = parseInt(qs('#styRadius').value, 10);
    const shadow = parseInt(qs('#styShadow').value, 10);
    const scope = qs('#styScope').value;

    const css = {};
    if(preset==='bevel'){ css.borderRadius = radius+'px'; css.boxShadow = `inset 1px 1px 0 #fff1, inset -1px -1px 0 #0008`; }
    else if(preset==='shadow'){ css.borderRadius = radius+'px'; css.boxShadow = `${shadow}px ${shadow}px ${Math.max(10,shadow)}px #0008`; }
    else if(preset==='soft'){ css.borderRadius = radius+'px'; css.boxShadow = `0 2px 10px #000a`; }
    else if(preset==='glow'){ css.borderRadius = radius+'px'; css.boxShadow = `0 0 ${Math.max(8,shadow)}px #59a7ff88`; }
    else if(preset==='flat'){ css.borderRadius = radius+'px'; css.boxShadow = 'none'; }
    else { css.borderRadius = radius+'px'; css.boxShadow = `${shadow}px ${shadow}px ${Math.max(10,shadow)}px #0006`; }

    const applyTo = (el)=>{ for(const k in css){ el.style[k] = css[k]; } };
    if(scope==='element'){ applyTo(styleTarget); }
    else if(scope==='stream'){ let p=styleTarget; while(p && !(p.classList && p.classList.contains('stream'))) p=p.parentElement; if(p) applyTo(p); }
    else if(scope==='block'){ let p=styleTarget; while(p && !(p.classList && p.classList.contains('block'))) p=p.parentElement; if(p) applyTo(p); }
    else if(scope==='global'){ qsa('body *').forEach(el=>applyTo(el)); }
  });

  
qs('#stySaveTheme').addEventListener('click', ()=>{
  // Collect inline styles as theme JSON
  const themed = [];
  qsa('body *').forEach(el=>{
    const s = el.getAttribute('style');
    if(s) themed.push({ selector: getDomPath(el), style: s });
  });
  // Collect CSS vars and user CSS
  const varNames = ['--bg','--panel','--card','--text','--muted','--accent','--select','--select-border'];
  const varsOut = {}; varNames.forEach(n=> varsOut[n] = getComputedStyle(document.documentElement).getPropertyValue(n).trim());
  const userCSS = (document.getElementById('userThemeCSS')?.textContent || '');

  // Collect edited texts
  const texts = [];
  qsa('[data-text-edit="1"]').forEach(el=>{
    texts.push({ selector: getDomPath(el), html: el.innerHTML });
  });

  const blob = new Blob([JSON.stringify({ vars: varsOut, userCSS, theme: themed, texts }, null, 2)], {type:'application/json'});
  const a = document.createElement('a');
  a.href = URL.createObjectURL(blob);
  a.download = 'noisetown_theme.json';
  document.body.appendChild(a);
  a.click();
  setTimeout(()=>{ URL.revokeObjectURL(a.href); a.remove(); }, 0);
});
  // ===== Theme Editor (CSS variables, custom CSS, save/load) =====
  const root = document.documentElement;
  const userCssTag = document.getElementById('userThemeCSS') || (()=>{ const t=document.createElement('style'); t.id='userThemeCSS'; document.head.appendChild(t); return t; })();

  // Baselines to support Reset
  let THEME_BASELINE = null;
  let INLINE_BASELINE = null;

  function getDomPath(el){
    if(!el || el===document.body) return 'body';
    const ix = Array.from(el.parentNode.children).indexOf(el)+1;
    return getDomPath(el.parentNode) + ' > ' + el.tagName.toLowerCase() + `:nth-child(${ix})`;
  }
  function snapshotInline(){
    const arr = [];
    qsa('body *').forEach(el=>{
      const s = el.getAttribute('style');
      if(s) arr.push({ selector: getDomPath(el), style: s });
    });
    return arr;
  }
  function captureBaseline(){
    const varNames = ['--bg','--panel','--card','--text','--muted','--accent','--select','--select-border'];
    const varsOut = {};
    varNames.forEach(n=> varsOut[n] = getComputedStyle(root).getPropertyValue(n).trim());
    THEME_BASELINE = { vars: varsOut, userCSS: userCssTag.textContent || '' };
    INLINE_BASELINE = snapshotInline();
  }
  captureBaseline();

  function addThemeControls(){
    const vars = ['--bg','--panel','--card','--text','--muted','--accent','--select','--select-border'];
    const sectionHdr = ce('div'); sectionHdr.className='subhdr'; sectionHdr.textContent='Theme Colors (CSS Variables)';
    stylePanel.insertBefore(sectionHdr, qs('#styApply').parentElement);

    const grid = ce('div'); grid.className='grid';
    vars.forEach(v=>{
      const lab = ce('label'); lab.textContent = v;
      const inp = ce('input'); inp.type='color';
      const cur = getComputedStyle(root).getPropertyValue(v).trim() || '#000000';
      inp.value = /^#([0-9a-f]{3}|[0-9a-f]{6})$/i.test(cur) ? cur : '#000000';
      inp.dataset.var = v;
      inp.addEventListener('input', e=> root.style.setProperty(v, e.target.value));
      grid.appendChild(lab); grid.appendChild(inp);
    });
    stylePanel.insertBefore(grid, qs('#styApply').parentElement);

    const cssHdr = ce('div'); cssHdr.className='subhdr'; cssHdr.textContent='Custom CSS (live)';
    const cssRow = ce('div'); cssRow.className='row wrap';
    const cssTa = ce('textarea'); cssTa.id='userCssText'; cssTa.placeholder='/* Example */\n.stream{ background: #2a2a2a; }';
    cssRow.appendChild(cssTa);
    const cssBtns = ce('div'); cssBtns.className='row';
    const applyCssBtn = ce('button'); applyCssBtn.className='btn'; applyCssBtn.textContent='Apply CSS';
    applyCssBtn.addEventListener('click', ()=>{ userCssTag.textContent = cssTa.value || ''; });
    const loadThemeBtn = ce('button'); loadThemeBtn.className='btn'; loadThemeBtn.textContent='Load Theme JSON';
    loadThemeBtn.style.marginLeft = 'auto';
    const themeFile = ce('input'); themeFile.type='file'; themeFile.accept='application/json'; themeFile.style.display='none';
    loadThemeBtn.addEventListener('click', ()=> themeFile.click());
    
themeFile.addEventListener('change', async (e)=>{
  const f = e.target.files[0]; if(!f) return;
  try{
    const txt = await f.text(); const data = JSON.parse(txt);
    if(data.vars){ Object.entries(data.vars).forEach(([k,v])=> document.documentElement.style.setProperty(k, v)); }
    if(typeof data.userCSS === 'string'){ userCssTag.textContent = data.userCSS; cssTa.value = data.userCSS; }
    // clear inline then apply
    qsa('body *').forEach(el=> el.removeAttribute('style'));
    if(Array.isArray(data.theme)){
      data.theme.forEach(t=>{ try{ const el = document.querySelector(t.selector); if(el && t.style) el.setAttribute('style', t.style); }catch(e){} });
    }
    if(Array.isArray(data.texts)){
      data.texts.forEach(t=>{ try{ const el = document.querySelector(t.selector); if(el && typeof t.html==='string') el.innerHTML = t.html; }catch(e){} });
  }
  }catch(err){ alert('Invalid theme JSON'); }
});
    cssBtns.appendChild(applyCssBtn); cssBtns.appendChild(loadThemeBtn); cssRow.appendChild(cssBtns);
    cssRow.appendChild(themeFile);
    stylePanel.insertBefore(cssHdr, qs('#styApply').parentElement);
    stylePanel.insertBefore(cssRow, qs('#styApply').parentElement);
  }
  addThemeControls();

  // Reset to last baseline
  qs('#styResetTheme').addEventListener('click', ()=>{
    if(!THEME_BASELINE){ alert('No baseline to reset to.'); return; }
    Object.entries(THEME_BASELINE.vars).forEach(([k,v])=> root.style.setProperty(k, v));
    userCssTag.textContent = THEME_BASELINE.userCSS || '';
    const ta = qs('#userCssText'); if(ta) ta.value = THEME_BASELINE.userCSS || '';
    qsa('body *').forEach(el=> el.removeAttribute('style'));
    (INLINE_BASELINE||[]).forEach(t=>{ try{ const el = document.querySelector(t.selector); if(el) el.setAttribute('style', t.style); }catch(e){} });
  });

  // Extend Save Theme JSON -> include CSS variables + custom CSS + inline paint
  const origSave = qs('#stySaveTheme');
  origSave.addEventListener('click', (ev)=>{
    ev.preventDefault();
    const themed = [];
    qsa('body *').forEach(el=>{
      const s = el.getAttribute('style');
      if(s) themed.push({ selector: getDomPath(el), style: s });
    });
    const varNames = ['--bg','--panel','--card','--text','--muted','--accent','--select','--select-border'];
    const varsOut = {};
    varNames.forEach(n=> varsOut[n] = getComputedStyle(root).getPropertyValue(n).trim());
    const payload = {
      vars: varsOut,
      userCSS: (qs('#userCssText') ? qs('#userCssText').value : '')||userCssTag.textContent||'',
      theme: themed
    };
    const blob = new Blob([JSON.stringify(payload, null, 2)], {type:'application/json'});
    const a = document.createElement('a');
    a.href = URL.createObjectURL(blob);
    a.download = 'noisetown_theme.json';
    document.body.appendChild(a);
    a.click();
    setTimeout(()=>{ URL.revokeObjectURL(a.href); a.remove(); }, 0);
  });

  const selInfo = ce('div'); selInfo.className='small'; selInfo.id='stySelInfo'; stylePanel.appendChild(selInfo);
  const updateSelInfo = ()=>{ selInfo.textContent = styleTarget ? ('Target: ' + getDomPath(styleTarget)) : 'Target: (none)'; };
  setInterval(updateSelInfo, 250);

  // ===== Edit-mode reordering for Streams and Mods =====
  function enableEditReorder(enabled){
    qsa('.stream').forEach(s=> makeStreamDraggable(s, enabled));
    qsa('.mods').forEach(m=> makeModsDraggable(m, enabled));
  }

  function makeStreamDraggable(streamEl, enabled){
    streamEl.draggable = !!enabled;
    const header = streamEl.querySelector('h3');
    if(!header) return;
    header.style.cursor = enabled ? 'move' : '';
    streamEl.addEventListener('dragstart', (e)=>{
      if(!enabled) return;
      streamEl.classList.add('draggingItem');
      e.dataTransfer.effectAllowed='move';
      const ph = document.createElement('div'); ph.className='placeholder'; ph.style.height = streamEl.getBoundingClientRect().height+'px';
      streamEl.parentElement.insertBefore(ph, streamEl.nextSibling);
      e.dataTransfer.setData('text/plain', 'stream');
    });
    streamEl.addEventListener('dragend', (e)=>{
      streamEl.classList.remove('draggingItem');
      streamEl.parentElement.querySelectorAll('.placeholder').forEach(x=>x.remove());
    });
    const container = streamEl.parentElement;
    if(container && !container._dndBound){
      container._dndBound = true;
      container.addEventListener('dragover', (e)=>{
        if(!enabled) return;
        e.preventDefault();
        const dragging = container.querySelector('.draggingItem');
        if(!dragging) return;
        const after = getDragAfterElement(container, e.clientY);
        const ph = container.querySelector('.placeholder');
        if(after==null) container.appendChild(ph);
        else container.insertBefore(ph, after);
      });
      container.addEventListener('drop', (e)=>{
        if(!enabled) return;
        e.preventDefault();
        const ph = container.querySelector('.placeholder');
        const dragging = container.querySelector('.draggingItem');
        if(ph && dragging){ container.insertBefore(dragging, ph); ph.remove(); }
      });
    }
  }

  function makeModsDraggable(modsContainer, enabled){
    modsContainer.querySelectorAll('.mod').forEach(mod=>{
      const hdr = mod.querySelector('.mod-hdr');
      mod.draggable = !!enabled;
      if(hdr) hdr.style.cursor = enabled ? 'move' : '';
      mod.addEventListener('dragstart', (e)=>{
        if(!enabled) return;
        mod.classList.add('draggingItem');
        e.dataTransfer.effectAllowed='move';
        const ph = document.createElement('div'); ph.className='placeholder'; ph.style.height = mod.getBoundingClientRect().height+'px';
        mod.parentElement.insertBefore(ph, mod.nextSibling);
      });
      mod.addEventListener('dragend', ()=>{
        mod.classList.remove('draggingItem');
        mod.parentElement.querySelectorAll('.placeholder').forEach(x=>x.remove());
      });
    });
    if(!modsContainer._dndBound){
      modsContainer._dndBound = true;
      modsContainer.addEventListener('dragover', (e)=>{
        if(!enabled) return; e.preventDefault();
        const dragging = modsContainer.querySelector('.draggingItem');
        if(!dragging) return;
        const after = getDragAfterElement(modsContainer, e.clientY);
        const ph = modsContainer.querySelector('.placeholder');
        if(after==null) modsContainer.appendChild(ph);
        else modsContainer.insertBefore(ph, after);
      });
      modsContainer.addEventListener('drop', (e)=>{
        if(!enabled) return; e.preventDefault();
        const ph = modsContainer.querySelector('.placeholder');
        const dragging = modsContainer.querySelector('.draggingItem');
        if(ph && dragging){ modsContainer.insertBefore(dragging, ph); ph.remove(); }
      });
    }
  }

  function getDragAfterElement(container, y){
    const els = [...container.querySelectorAll(':scope > :not(.placeholder):not(.draggingItem)')];
    let closest = {offset: Number.NEGATIVE_INFINITY, element: null};
    for(const child of els){
      const box = child.getBoundingClientRect();
      const offset = y - box.top - box.height/2;
      if(offset < 0 && offset > closest.offset) closest = {offset, element: child};
    }
    return closest.element;
  }

  // When Edit toggles, (re)enable drag
  const _editBtn = qs('#editToggle');
  _editBtn.addEventListener('click', ()=> enableEditReorder(editMode));

  // Also enable on newly created streams
  // Start with one block for convenience
  addBlock();
})();

<<<<<<< HEAD
=======
  // Toolbar Random Theme
  const _rtb = document.getElementById('btnRandomTheme');
  if(_rtb){
    _rtb.addEventListener('click', ()=>{
      
      try{
        const pal = (typeof window.pickDarkPalette==='function' ? window.pickDarkPalette() : (typeof window.pick2DarkPalette==='function' ? window.pick2DarkPalette() : null));
        if(!pal) throw new Error('palette fn missing');
        if(typeof window.applyPaletteToVars!=='function') throw new Error('applyPaletteToVars missing');
        window.applyPaletteToVars(pal);
        console.log('Applied dark palette', pal);
      }catch(err){
        console.warn('Random Theme failed:', err);
      }
    });
  }
>>>>>>> 7fa1a1e2
</script>

// === Style Preset wiring (add 9x themes) ===
(function(){
  const sel = document.getElementById('stylePreset');
  if(!sel) return;
  function setThemeClass(name){
    document.body.classList.remove('theme-98','theme-xp');
    if(name==='win98'){ document.body.classList.add('theme-98'); }
    else if(name==='winxp'){ document.body.classList.add('theme-xp'); }
  }
  sel.addEventListener('change', ()=>{
    setThemeClass(sel.value);
  });
  // ensure current applies on load if selected
  setThemeClass(sel.value);
})();

function applyMod(target, s, ctx){
  const el = ctx.el;
  const sample = ctx.sample;
  const clamp01 = v=>Math.min(1,Math.max(0,v));
  try{
    switch(target){
      case 'pan': ctx.pan.pan.value = Math.max(-1, Math.min(1, s * (ctx.lfo.depth||0))); el.querySelector('.pan').value = ctx.pan.pan.value; el.querySelector('.pan').dispatchEvent(new Event('input', {bubbles:true})); break;
      case 'vol': const v = clamp01(0.5 + s*(ctx.lfo.depth||0)); ctx.out.gain.value = v; break;
      case 'lpf': const hz = 500 + (1+s)*9750; ctx.lpf.frequency.value = hz; break;
      case 'tempo': sample.tempo = clamp01(0.5 + s*(ctx.lfo.depth||0.5))*2; break;
      case 'pitch': sample.pitch = Math.round(s*(ctx.lfo.depth||0.5)*12); break;
      case 'ab': const mix = clamp01(0.5 + s*(ctx.lfo.depth||0.5)); el.querySelector('.ab').value = mix; el.querySelector('.ab').dispatchEvent(new Event('input',{bubbles:true})); break;
      case 'apos': sample.A.offset = clamp01(sample.A.offset + s*0.001); break;
      case 'bpos': sample.B.offset = clamp01(sample.B.offset + s*0.001); break;
    }
  }catch(e){ /* no-op */ }
}

function makeLfoTick(ctx){
  return function lfoTick(ts){
    const lfo = ctx.lfo;
    if(!lfo.enabled) return;
    const t = (ts - (lfo.t0||0))/1000;
    let s = Math.sin(2*Math.PI*lfo.rate * t);
    if(lfo.wave==='square') s = Math.sign(s);
    else if(lfo.wave==='tri') s = (2/Math.PI)*Math.asin(s);
    else if(lfo.wave==='saw'){ const u=(t*lfo.rate)%1; s=2*u-1; }
    applyMod(lfo.target, s*(lfo.depth||0.5), ctx);

    // Simple S&H on top if enabled
    const sh = ctx.sh;
    if(sh && sh.enabled){
      const dt = (ts - (sh.t0||0))/1000;
      if(!sh.tPrev || (dt - sh.tPrev) > (1/Math.max(0.1, sh.rate||2))){
        sh.tPrev = dt; sh.val = (Math.random()*2-1) * (sh.depth||0.25);
      }
      applyMod(sh.target||lfo.target, sh.val||0, ctx);
    }
  }
}

// Global emoji stripper
(function(){
  const emojiRE=/[\u{1F300}-\u{1FAFF}\u{2700}-\u{27BF}\u{2600}-\u{26FF}]/gu;
  function strip(node){
    const w=document.createTreeWalker(node,NodeFilter.SHOW_TEXT,null);
    const t=[]; while(w.nextNode()){ const n=w.currentNode; if(emojiRE.test(n.nodeValue)) t.push(n); }
    t.forEach(n=> n.nodeValue=n.nodeValue.replace(emojiRE,''));
  }
  const body=document.body; strip(body);
  new MutationObserver(()=>strip(body)).observe(body,{childList:true,subtree:true,characterData:true});
})();
// === Theme preset application (Flat / Win98 / WinXP) ===
(function(){
  function applyPreset(name){
    document.body.classList.remove('theme-98','theme-xp');
    if(name==='win98'){ document.body.classList.add('theme-98'); }
    else if(name==='winxp'){ document.body.classList.add('theme-xp'); }
    else {/* flat -> no extra class */}
    // Default fonts & vars
    if(name==='win98'){
      document.documentElement.style.setProperty('--bg','#008080');
      document.body.style.backgroundColor = '#008080';
      document.body.style.backgroundImage = 'none';
      document.body.style.fontFamily = "MS Sans Serif, Tahoma, sans-serif";
    }else if(name==='winxp'){
      document.body.style.fontFamily = "Tahoma, Verdana, sans-serif";
      // If user wants wallpaper, they can set via Style Panel BG; otherwise gradient stays.
    }
  }
  window.applyPreset = applyPreset;
  const sp = document.getElementById('stylePreset');
  if(sp){
    sp.addEventListener('change', (e)=>{
      const v = e.target.value;
      if(v==='win98' || v==='winxp' || v==='flat') applyPreset(v);
    });
    // initialize from current selection
    if(sp.value==='win98' || sp.value==='winxp' || sp.value==='flat') applyPreset(sp.value);
  }
})();

// === Style Panel: Assets (slider images + background) ===
(function(){
  const stylePanel = document.getElementById('stylePanel');
  if(!stylePanel) return;
  function mk(html){ const d=document.createElement('div'); d.innerHTML=html.trim(); return d.firstChild; }
  const grp = mk(`
    <div class="group">
      <div class="h">Assets (images)</div>
      <div class="row wrap" style="gap:8px">
        <label>Slider Track</label>
        <input id="imgTrackFile" type="file" accept="image/*">
        <input id="imgTrackUrl" type="text" placeholder="or paste image URL" style="width:220px">
        <label>Scale</label><input id="imgTrackScale" type="number" step="0.1" value="1" style="width:70px">
        <label>Rotate</label><input id="imgTrackRotate" type="number" step="1" value="0" style="width:70px">
      </div>
      <div class="row wrap" style="gap:8px">
        <label>Slider Thumb</label>
        <input id="imgThumbFile" type="file" accept="image/*">
        <input id="imgThumbUrl" type="text" placeholder="or paste image URL" style="width:220px">
        <label>Scale</label><input id="imgThumbScale" type="number" step="0.1" value="1" style="width:70px">
        <label>Rotate</label><input id="imgThumbRotate" type="number" step="1" value="0" style="width:70px">
      </div>
      <div class="row wrap" style="gap:8px">
        <label>Background image</label>
        <input id="imgBgFile" type="file" accept="image/*">
        <input id="imgBgUrl" type="text" placeholder="or paste image URL" style="width:220px">
        <button class="btn" id="imgBgApply">Apply BG</button>
        <button class="btn" id="imgBgClear">Clear BG</button>
      </div>
    </div>`);
  stylePanel.appendChild(grp);

  // Helpers
  function fileToDataURL(file){ return new Promise((res,rej)=>{ const r=new FileReader(); r.onload=()=>res(r.result); r.onerror=rej; r.readAsDataURL(file); }); }
  async function applyImgVar(fromFileEl, fromUrlEl, varName){
    try{
      let url = (fromUrlEl && fromUrlEl.value.trim()) || "";
      if(fromFileEl && fromFileEl.files && fromFileEl.files[0]) url = await fileToDataURL(fromFileEl.files[0]);
      if(!url) return; document.documentElement.style.setProperty(varName, `url("${url}")`);
    }catch(e){ console.warn('img var apply failed', varName, e); }
  }
  function setNumVar(id, cssVar, unit=""){ const el=document.getElementById(id); if(!el) return; const v=parseFloat(el.value)||0; document.documentElement.style.setProperty(cssVar, v+(unit||"")); }

  const tF=document.getElementById('imgTrackFile'), tU=document.getElementById('imgTrackUrl');
  const thF=document.getElementById('imgThumbFile'), thU=document.getElementById('imgThumbUrl');
  const bgF=document.getElementById('imgBgFile'), bgU=document.getElementById('imgBgUrl');
  const bgApply=document.getElementById('imgBgApply'), bgClear=document.getElementById('imgBgClear');

  [tF,tU].forEach(el=> el&&el.addEventListener('change',()=> applyImgVar(tF,tU,'--slider-track-img')));
  [thF,thU].forEach(el=> el&&el.addEventListener('change',()=> applyImgVar(thF,thU,'--slider-thumb-img')));
  document.getElementById('imgTrackScale')?.addEventListener('change', ()=> setNumVar('imgTrackScale','--slider-track-scale'));
  document.getElementById('imgTrackRotate')?.addEventListener('change', ()=> setNumVar('imgTrackRotate','--slider-track-rotate','deg'));
  document.getElementById('imgThumbScale')?.addEventListener('change', ()=> setNumVar('imgThumbScale','--slider-thumb-scale'));
  document.getElementById('imgThumbRotate')?.addEventListener('change', ()=> setNumVar('imgThumbRotate','--slider-thumb-rotate','deg'));

  bgApply?.addEventListener('click', async ()=>{
    await applyImgVar(bgF,bgU,'--_tmp');
    const val=getComputedStyle(document.documentElement).getPropertyValue('--_tmp').trim();
    if(val) document.body.style.backgroundImage = val;
  });
  bgClear?.addEventListener('click', ()=>{ document.body.style.backgroundImage=''; });
})();

// XP Start button + window controls (idempotent)
(function(){
  function ensureStartButton(){
    const tb = document.getElementById('toolbar');
    if(!tb || document.getElementById('xpStart')) return;
    // wrap inner
    if(!document.getElementById('toolbarInner')){
      const inn = document.createElement('div'); inn.id='toolbarInner';
      while(tb.firstChild){ inn.appendChild(tb.firstChild); }
      tb.appendChild(inn);
    }
    const start = document.createElement('div');
    start.id = 'xpStart';
    start.innerHTML = '<span class="xpLogo"></span><span>Start</span>';
    tb.insertBefore(start, tb.firstChild);
  }

  function ensureWinControls(){
    document.querySelectorAll('.mod-hdr').forEach(hdr=>{
      if(hdr.querySelector('.win-ctl')) return;
      const ctl = document.createElement('div'); ctl.className='win-ctl';
      const bMin = document.createElement('div'); bMin.className='btnctl min'; bMin.title='Minimize';
      const bMax = document.createElement('div'); bMax.className='btnctl max'; bMax.title='Maximize';
      const bCls = document.createElement('div'); bCls.className='btnctl cls'; bCls.title='Close';
      ctl.append(bMin, bMax, bCls); hdr.appendChild(ctl);

      const mod = hdr.closest('.mod');
      // minimize -> toggle open/collapsed
      bMin.addEventListener('click', (e)=>{ e.stopPropagation(); mod.classList.toggle('open'); });
      // maximize -> toggle maximized
      bMax.addEventListener('click', (e)=>{ e.stopPropagation(); mod.classList.toggle('maximized'); });
      // close -> hide
      bCls.addEventListener('click', (e)=>{ e.stopPropagation(); mod.style.display='none'; });
    });
  }

  function onTheme(){
    const isXP = document.body.classList.contains('theme-xp');
    if(isXP){ ensureStartButton(); ensureWinControls(); }
  }
  document.addEventListener('DOMContentLoaded', onTheme);
  window.addEventListener('load', onTheme);

  // Also observe DOM for new modules (e.g., added streams)
  const mo = new MutationObserver(()=> onTheme());
  mo.observe(document.body, {childList:true, subtree:true});
})();

function wireSH(el, ctx){
  const shOn = el.querySelector('.shOn'), shTarget = el.querySelector('.shTarget'),
        shRate = el.querySelector('.shRate'), shDepth = el.querySelector('.shDepth'),
        shSmooth = el.querySelector('.shSmooth'), shQ = el.querySelector('.shQ');
  if(!shOn) return;
  const sh = ctx.sh || (ctx.sh = {enabled:false, target:'pan', rate:2, depth:0.25, smooth:0.1, q:1, t0:performance.now(), tPrev:0, val:0, disp:0});
  shOn.addEventListener('click', ()=>{ sh.enabled=!sh.enabled; shOn.textContent = 'S&H: ' + (sh.enabled?'ON':'OFF'); sh.t0=performance.now(); sh.tPrev=0; });
  shTarget?.addEventListener('change', ()=> sh.target = shTarget.value);
  shRate?.addEventListener('input', ()=>{ sh.rate = parseFloat(shRate.value)||2; el.querySelector('.shRateVal').textContent = sh.rate.toFixed(1)+' Hz'; });
  shDepth?.addEventListener('input', ()=>{ sh.depth = parseFloat(shDepth.value)||0.25; el.querySelector('.shDepthVal').textContent = Math.round(sh.depth*100)+'%'; });
  shSmooth?.addEventListener('input', ()=>{ sh.smooth = parseFloat(shSmooth.value)||0; el.querySelector('.shSmoothVal').textContent = sh.smooth.toFixed(2); });
  shQ?.addEventListener('change', ()=>{ sh.q = Math.max(1, Math.floor(parseFloat(shQ.value)||1)); });
  shRate?.dispatchEvent(new Event('input')); shDepth?.dispatchEvent(new Event('input')); shSmooth?.dispatchEvent(new Event('input'));
  ctx._ticks = ctx._ticks || [];
  ctx._ticks.push(function shTick(ts){
    if(!sh.enabled) return;
    const dt=(ts - (sh.t0||0))/1000;
    if(dt - (sh.tPrev||0) >= (1/Math.max(0.1, sh.rate))){
      sh.tPrev = dt;
      let v = Math.random()*2 - 1;
      if(sh.q>1){ v = Math.round(v*sh.q)/sh.q; }
      sh.val = v * (sh.depth||0);
    }
    sh.disp += (sh.val - sh.disp) * (sh.smooth||0);
    applyMod(sh.target, sh.disp, ctx);
  });
}

function wireEnvelope(el, ctx){
  const env = ctx.env || (ctx.env = {enabled:false, target:'vol', atk:0.02, rel:0.2, depth:0.8, rms:0});
  const on = el.querySelector('.envOn'), tar = el.querySelector('.envTarget'),
        atk = el.querySelector('.envAtk'), rel = el.querySelector('.envRel'), dep = el.querySelector('.envDepth');
  if(!on) return;
  on.addEventListener('click', ()=>{ env.enabled = !env.enabled; on.textContent = 'Envelope: ' + (env.enabled?'ON':'OFF'); });
  tar?.addEventListener('change', ()=> env.target = tar.value);
  atk?.addEventListener('input', ()=> env.atk = parseFloat(atk.value)||0.02);
  rel?.addEventListener('input', ()=> env.rel = parseFloat(rel.value)||0.2);
  dep?.addEventListener('input', ()=> env.depth = parseFloat(dep.value)||0.8);
  ctx._ticks = ctx._ticks || [];
  if(!ctx.an){ ctx.an = ctx.actx.createAnalyser(); ctx.an.fftSize = 256; if(ctx.out) ctx.out.connect(ctx.an); }
  const buf = new Uint8Array(128);
  ctx._ticks.push(function envTick(ts){
    if(!env.enabled || !ctx.an) return;
    ctx.an.getByteTimeDomainData(buf);
    let sum=0; for(let i=0;i<buf.length;i++){ const v=(buf[i]-128)/128; sum+=v*v; }
    const rms = Math.sqrt(sum/buf.length);
    const coeff = (rms>env.rms? env.atk: env.rel);
    env.rms += (rms - env.rms) * coeff;
    const s = env.rms * (env.depth||1);
    applyMod(env.target, s, ctx);
  });
}

function wireGate(el, ctx){
  const gt = ctx.gate || (ctx.gate={enabled:false, steps:Array(8).fill(1), rate:'1/8', depth:1, idx:0, t0:performance.now(), tPrev:0});
  const on = el.querySelector('.gateOn'), box = el.querySelector('.gateSteps'),
        rate = el.querySelector('.gateRate'), dep = el.querySelector('.gateDepth');
  if(!on) return;
  if(box && !box.childElementCount){ for(let i=0;i<8;i++){ const b=document.createElement('button'); b.className='btn xs'; b.textContent=gt.steps[i]?'■':'□'; b.addEventListener('click', ()=>{ gt.steps[i]=gt.steps[i]?0:1; b.textContent=gt.steps[i]?'■':'□'; }); box.appendChild(b); } }
  on.addEventListener('click', ()=>{ gt.enabled=!gt.enabled; on.textContent='Gate: '+(gt.enabled?'ON':'OFF'); gt.t0=performance.now(); gt.tPrev=0; });
  rate?.addEventListener('change', ()=> gt.rate = rate.value);
  dep?.addEventListener('input', ()=> gt.depth = parseFloat(dep.value)||1);
  ctx._ticks = ctx._ticks || [];
  ctx._ticks.push(function gateTick(ts){
    if(!gt.enabled) return;
    const spb = 60/Math.max(20, window._GLOBAL_TEMPO||120);
    const div = gt.rate==='1/16'?4: (gt.rate==='1/4'?1:2);
    const stepDur = spb/div;
    const dt = (ts - gt.t0)/1000;
    if(dt - (gt.tPrev||0) >= stepDur){ gt.tPrev += stepDur; gt.idx = (gt.idx+1)%gt.steps.length; }
    const mult = gt.steps[gt.idx]? (1 - (gt.depth||1)) : 1;
    if(ctx.out) ctx.out.gain.setValueAtTime(mult, ctx.actx.currentTime);
  });
}

let __MOD_TICKS = [];
function ensureModLoop(){
  if(ensureModLoop._on) return;
  ensureModLoop._on = true;
  function raf(ts){
    for(const fn of __MOD_TICKS){ try{ fn(ts); }catch(e){} }
    requestAnimationFrame(raf);
  }
  requestAnimationFrame(raf);
}

function bootWireMods(root){
  (root||document).querySelectorAll('.mod.modulation').forEach(mod=>{
    const container = mod.closest('.stream, .block, .stream1, [data-stream]') || document;
    const ctx = container._ctx || (container._ctx = { el:container, actx: (window.ACTX || (window.ACTX = new (window.AudioContext||window.webkitAudioContext)())), out: window._MASTER_OUT, tempo: window._GLOBAL_TEMPO||120 });
    wireSH(mod, ctx); wireEnvelope(mod, ctx); wireGate(mod, ctx);
    if(ctx._ticks) __MOD_TICKS.push(...ctx._ticks);
  });
  ensureModLoop();
}
document.addEventListener('DOMContentLoaded', ()=> bootWireMods(document));
new MutationObserver(m=> m.forEach(r=> r.addedNodes && r.addedNodes.forEach(n=> n.nodeType===1 && bootWireMods(n)))).observe(document.body,{childList:true,subtree:true});

// Uniform Mod Extensions — minimal and namespaced to avoid collisions.
(function(){
  function clamp01(v){ return Math.max(0, Math.min(1, v)); }
  function applyToTarget(target, s, ctx){
    if(typeof window.applyMod === 'function'){ try{ window.applyMod(target, s, ctx); return; }catch(e){} }
    try{
      if(target==='vol' && ctx.out){ ctx.out.gain.value = clamp01(0.5 + s); }
      else if(target==='pan' && ctx.pan){ ctx.pan.pan.value = Math.max(-1, Math.min(1, s)); }
      else if(target==='lpf' && ctx.lpf){ ctx.lpf.frequency.value = 500 + (1+s)*9750; }
    }catch(_){}
  }

  function wireSH(mod, ctx){
    const elOn = mod.querySelector('.shOn'); if(!elOn) return;
    const st = { enabled:false, target:'pan', rate:2, depth:0.25, smooth:0.1, q:1, t0:performance.now(), tPrev:0, val:0, disp:0 };
    const target = mod.querySelector('.shTarget');
    const rate = mod.querySelector('.shRate');
    const depth = mod.querySelector('.shDepth');
    const smooth = mod.querySelector('.shSmooth');
    const q = mod.querySelector('.shQ');
    elOn.addEventListener('click', ()=>{ st.enabled=!st.enabled; elOn.textContent='S&H: '+(st.enabled?'ON':'OFF'); st.t0=performance.now(); st.tPrev=0; });
    target && target.addEventListener('change', ()=> st.target = target.value);
    rate && rate.addEventListener('input', ()=>{ st.rate = parseFloat(rate.value)||2; const v = mod.querySelector('.shRateVal'); if(v) v.textContent = st.rate.toFixed(1)+' Hz'; });
    depth && depth.addEventListener('input', ()=>{ st.depth = parseFloat(depth.value)||0.25; const v = mod.querySelector('.shDepthVal'); if(v) v.textContent = Math.round(st.depth*100)+'%'; });
    smooth && smooth.addEventListener('input', ()=>{ st.smooth = parseFloat(smooth.value)||0; const v = mod.querySelector('.shSmoothVal'); if(v) v.textContent = (st.smooth).toFixed(2); });
    q && q.addEventListener('change', ()=> st.q = Math.max(1, Math.floor(parseFloat(q.value)||1)) );
    (ctx._ticks||(ctx._ticks=[])).push(function shTick(ts){
      if(!st.enabled) return;
      const dt=(ts - st.t0)/1000;
      if(dt - (st.tPrev||0) >= (1/Math.max(0.1, st.rate))){
        st.tPrev = dt;
        let v = Math.random()*2 - 1;
        if(st.q>1) v = Math.round(v*st.q)/st.q;
        st.val = v * (st.depth||0);
      }
      st.disp += (st.val - st.disp) * (st.smooth||0);
      applyToTarget(st.target||'pan', st.disp, ctx);
    });
  }

  function wireEnvelope(mod, ctx){
    const on = mod.querySelector('.envOn'); if(!on) return;
    const env = {enabled:false, target:'vol', atk:0.02, rel:0.2, depth:0.8, rms:0};
    const tar = mod.querySelector('.envTarget');
    const atk = mod.querySelector('.envAtk');
    const rel = mod.querySelector('.envRel');
    const dep = mod.querySelector('.envDepth');
    on.addEventListener('click', ()=>{ env.enabled=!env.enabled; on.textContent='Envelope: '+(env.enabled?'ON':'OFF'); });
    tar && tar.addEventListener('change', ()=> env.target = tar.value);
    atk && atk.addEventListener('input', ()=> env.atk = parseFloat(atk.value)||0.02);
    rel && rel.addEventListener('input', ()=> env.rel = parseFloat(rel.value)||0.2);
    dep && dep.addEventListener('input', ()=> env.depth = parseFloat(dep.value)||0.8);
    try{
      const actx = ctx.actx || (window.AudioContext? new AudioContext(): null);
      if(actx && ctx.out){
        ctx.__env_an = ctx.__env_an || actx.createAnalyser(); ctx.__env_an.fftSize = 256;
        ctx.out.connect(ctx.__env_an);
        const buf = new Uint8Array(128);
        (ctx._ticks||(ctx._ticks=[])).push(function envTick(){
          if(!env.enabled) return;
          ctx.__env_an.getByteTimeDomainData(buf);
          let sum=0; for(let i=0;i<buf.length;i++){ const v=(buf[i]-128)/128; sum+=v*v; }
          const rms = Math.sqrt(sum/buf.length);
          const coeff = (rms>env.rms? env.atk: env.rel);
          env.rms += (rms - env.rms) * coeff;
          const s = env.rms * (env.depth||1);
          applyToTarget(env.target, s, ctx);
        });
      }
    }catch(_){}
  }

  function wireGate(mod, ctx){
    const on = mod.querySelector('.gateOn'); if(!on) return;
    const box = mod.querySelector('.gateSteps');
    const rate = mod.querySelector('.gateRate');
    const dep = mod.querySelector('.gateDepth');
    const gt = {enabled:false, steps:Array(8).fill(1), rate:'1/8', depth:1, idx:0, t0:performance.now(), tPrev:0};
    if(box && !box.childElementCount){
      for(let i=0;i<8;i++){ const b=document.createElement('button'); b.className='btn btn-xs'; b.textContent=gt.steps[i]?'■':'□'; b.addEventListener('click', ()=>{ gt.steps[i]=gt.steps[i]?0:1; b.textContent=gt.steps[i]?'■':'□'; }); box.appendChild(b); }
    }
    on.addEventListener('click', ()=>{ gt.enabled=!gt.enabled; on.textContent='Gate: '+(gt.enabled?'ON':'OFF'); gt.t0=performance.now(); gt.tPrev=0; });
    rate && rate.addEventListener('change', ()=> gt.rate = rate.value);
    dep && dep.addEventListener('input', ()=> gt.depth = parseFloat(dep.value)||1);
    (ctx._ticks||(ctx._ticks=[])).push(function gateTick(ts){
      if(!gt.enabled) return;
      const tempo = window._GLOBAL_TEMPO || ctx.tempo || 120;
      const spb = 60/Math.max(20, tempo);
      const div = gt.rate==='1/16'?4: (gt.rate==='1/4'?1:2);
      const stepDur = spb/div;
      const dt = (ts - gt.t0)/1000;
      if(dt - (gt.tPrev||0) >= stepDur){ gt.tPrev += stepDur; gt.idx = (gt.idx+1)%gt.steps.length; }
      const mult = gt.steps[gt.idx]? (1 - (gt.depth||1)) : 1;
      if(ctx.out && ctx.actx){ try{ ctx.out.gain.setValueAtTime(mult, ctx.actx.currentTime); }catch(_){ ctx.out.gain.value = mult; } }
    });
  }

  function wireAll(root){
    (root||document).querySelectorAll('.mod.modulation').forEach(mod=>{
      const container = mod.closest('.stream, .block, .stream1, [data-stream]') || document;
      container._ctx = container._ctx || { el:container, actx: (window.ACTX || (window.ACTX = (window.AudioContext? new AudioContext(): null))), out: window._MASTER_OUT, tempo: window._GLOBAL_TEMPO||120 };
      const ctx = container._ctx;
      wireSH(mod, ctx); wireEnvelope(mod, ctx); wireGate(mod, ctx);
    });
  }

  // tick loop piggybacks existing loops; if none exist, create one
  (function ensureLoop(){
    if(ensureLoop.__on) return; ensureLoop.__on = true;
    function raf(ts){
      document.querySelectorAll('.stream, .block, .stream1, [data-stream]').forEach(n=>{
        const ctx = n._ctx; if(!ctx || !ctx._ticks) return;
        for(const fn of ctx._ticks){ try{ fn(ts); }catch(e){} }
      });
      requestAnimationFrame(raf);
    }
    requestAnimationFrame(raf);
  })();

  document.addEventListener('DOMContentLoaded', ()=> wireAll(document));
  new MutationObserver(m=> m.forEach(r=> r.addedNodes && r.addedNodes.forEach(n=> n.nodeType===1 && wireAll(n)))).observe(document.body,{childList:true,subtree:true});
})();
</script>

<script id="mods-advanced-v1">
(function(){
  if (window.__NT_MODS_ADV__) return; window.__NT_MODS_ADV__ = true;

  const CLAMP01 = v => Math.max(0, Math.min(1, v));
  const now = () => (typeof performance !== 'undefined' && performance.now) ? performance.now() : Date.now();
  const TICKERS = [];

  (function loop(t){
    for (let i=0;i<TICKERS.length;i++){ try{ TICKERS[i](t); }catch(e){} }
    requestAnimationFrame(loop);
  })(0);

  function applyTo(target, value, ctx){
    // Allow user hook first
    if (typeof window.applyMod === 'function'){
      try { window.applyMod(target, value, ctx); return; } catch(e){}
    }
    try {
      if (target === 'vol'  && ctx && ctx.out) {
        ctx.out.gain.value = Math.max(0, Math.min(1, 0.5 + value));
      } else if (target === 'pan'  && ctx && ctx.pan) {
        ctx.pan.pan.value = Math.max(-1, Math.min(1, value));
      } else if (target === 'lpf'  && ctx && (ctx.lpf || ctx.lpfA || ctx.lpfB)) {
        const f = 500 + (1+value)*9750;
        if (ctx.lpf)  ctx.lpf.frequency.value  = f;
        if (ctx.lpfA) ctx.lpfA.frequency.value = f;
        if (ctx.lpfB) ctx.lpfB.frequency.value = f;
      } else if (target === 'ab'   && ctx && ctx.ab) {
        const v = Math.max(0, Math.min(1, 0.5 + value*0.5));
        ctx.ab.gain.value = v;
      } else if (target === 'tempo' && ctx && ctx.setTempo) {
        ctx.setTempo(ctx.tempoBase * Math.max(0.25, Math.min(4, 1+value)));
      } else if (target === 'pitch'){
        const semi = value;
        if (ctx && ctx.detune) ctx.detune.value = (ctx.detuneBase||0) + semi*100;
        else if (ctx && ctx.playbackRate) ctx.playbackRate.value = (ctx.pbBase||1) * Math.pow(2, semi/12);
      } else if (target === 'toneLevel' || target === 'toneFreq'){
        const host = ctx && ctx.el ? ctx.el : document;
        const mods = host.querySelectorAll('.mod');
        let tone = null;
        mods.forEach(m => {
          const hdr = m.querySelector('.mod-hdr .name, .mod-hdr .mod-name, .mod-hdr .title, .mod .hdr .name');
          if (hdr && /tone/i.test(hdr.textContent)) tone = tone || m;
        });
        if (tone){
          const ranges = tone.querySelectorAll('input[type="range"]');
          let targetRange = (target === 'toneLevel') ? (ranges[ranges.length-1] || null) : (ranges[0] || null);
          if (targetRange){
            const min = parseFloat(targetRange.min || "0"), max = parseFloat(targetRange.max || "1");
            const v = Math.max(min, Math.min(max, (min + max)/2 + value * (max - min)/2));
            targetRange.value = String(v);
            targetRange.dispatchEvent(new Event('input', { bubbles: true }));
          }
        }
      }
    } catch(e) {}
  }



  function ctxFor(modEl){
    const host = modEl.closest('.stream, .block, [data-stream]') || document;
    if (host.__modCtx) return host.__modCtx;
    const actx = window.ACTX || window.audioCtx || (window.AudioContext ? new AudioContext() : null) || null;
    return (host.__modCtx = {
      el: host, actx,
      out: window._MASTER_OUT || null,
      pan: null, lpf: null, ab: null,
      tempoBase: window._GLOBAL_TEMPO || 120,
      playbackRate: null, pbBase: 1,
      detune: null, detuneBase: 0
    });
  }

  function ensureSubtabs(mod){
    if (mod.__hasSubtabs) return;
    const body = mod.querySelector('.mod-body') || mod;
    const keep = Array.from(body.children);
    const bar = document.createElement('div');
    bar.className = 'subtabs';
    bar.style.cssText = 'display:flex;gap:8px;margin:6px 0 10px';
    const b1 = Object.assign(document.createElement('button'),{textContent:'LFO',className:'btn btn-xs active'});
    const b2 = Object.assign(document.createElement('button'),{textContent:'Advanced',className:'btn btn-xs'});
    bar.append(b1,b2);
    const paneLFO = document.createElement('div'); paneLFO.className='tab-pane lfo-pane';
    keep.forEach(ch=>paneLFO.appendChild(ch));
    const lfoExtras = document.createElement('div');
    lfoExtras.className='row'; lfoExtras.innerHTML =
      '<label style="margin-left:8px">Phase</label><input class="lfoPhase" type="range" min="0" max="1" step="0.01" value="0">'+
      '<label>Jitter</label><input class="lfoJitter" type="range" min="0" max="1" step="0.01" value="0">'+
      '<label>Offset</label><input class="lfoOffset" type="range" min="-1" max="1" step="0.01" value="0">'+
      '<label><input class="lfoSync" type="checkbox"> Sync</label>';
    paneLFO.appendChild(lfoExtras);

    const paneADV = document.createElement('div'); paneADV.className='tab-pane adv-pane'; paneADV.style.display='none';
    paneADV.innerHTML = [
      '<div class="row euclid">',
      '<button class="btn euOn">Euclid: OFF</button>',
      '<label>Target</label>',
      '<select class="euTarget" title="Destination parameter"><option value="vol">Volume</option><option value="pan">Pan</option><option value="lpf">LPF</option><option value="ab">A↔B</option><option value="tempo">Tempo</option><option value="pitch">Pitch</option></select>',
      '<label>Steps</label><input class="euSteps" title="Total steps in the pattern" type="number" min="1" max="32" value="16" style="width:56px">',
      '<label>Pulses</label><input class="euPulses" title="Number of hits per cycle" type="number" min="0" max="32" value="8" style="width:56px">',
      '<label>Rotate</label><input class="euRotate" title="Rotate pattern start" type="number" min="0" max="31" value="0" style="width:56px">',
      '<label>Depth</label><input class="euDepth" title="Modulation depth" type="range" min="0" max="1" step="0.01" value="1">',
      '<label>Rate</label><select class="euRate" title="Step rate"><option>1/4</option><option selected>1/8</option><option>1/16</option></select>',
      '</div>',
      '<div class="row xy" style="align-items:center;gap:10px;">',
      '<button class="btn xyOn">XY: OFF</button>',
      '<div class="xyPad" title="Drag to modulate assigned targets" style="width:140px;height:100px;border:1px solid var(--select-border,#888);background:rgba(0,0,0,0.12);position:relative;touch-action:none"><div class="xyDot" style="position:absolute;width:10px;height:10px;border-radius:50%;background:var(--accent,#09f);transform:translate(-50%,-50%);left:50%;top:50%"></div></div>',
      '<div>',
      '<label>X→</label><select class="xyX" title="X-axis target"><option value="pan">Pan</option><option value="vol">Volume</option><option value="lpf">LPF</option><option value="ab">A↔B</option></select>',
      '<label>Depth</label><input class="xyXDepth" title="X-axis depth" type="range" min="0" max="1" step="0.01" value="1"><br>',
      '<label>Y→</label><select class="xyY" title="Y-axis target"><option value="vol">Volume</option><option value="pan">Pan</option><option value="lpf">LPF</option><option value="ab">A↔B</option></select>',
      '<label>Depth</label><input class="xyYDepth" title="Y-axis depth" type="range" min="0" max="1" step="0.01" value="1">',
      '</div>',
      '<label style="margin-left:10px"><input class="xyRec" title="Record XY movement (if supported)" type="checkbox"> Record</label>',
      '</div>',
      '<div class="row macros" style="flex-wrap:wrap;gap:8px;">',
      '<button class="btn mcOn">Macros: ON</button>',
      '<div class="macWrap"></div>',
      '<button class="btn mcSnap">Snapshot</button>',
      '<button class="btn mcMorph">Morph</button>',
      '</div>',
      '<div class="row chord">',
      '<button class="btn chOn">Chord: OFF</button>',
      '<label>Key</label>',
      '<select class="chKey" title="Key center"><option>C</option><option>C#</option><option>D</option><option>Eb</option><option>E</option><option>F</option><option>F#</option><option>G</option><option>Ab</option><option>A</option><option>Bb</option><option>B</option></select>',
      '<label>Scale</label>',
      '<select class="chScale" title="Scale / mode"><option>Major</option><option>Minor</option><option>Dorian</option><option>Mixolydian</option><option>Pentatonic</option><option>Chromatic</option></select>',
      '<label>Pattern</label><input class="chPat" title="Comma-separated semitone offsets, e.g. 0,4,7" type="text" value="0,4,7,12" style="width:120px" title="Comma-separated semitone offsets, e.g. 0,4,7">',
      '<label>Rate</label><select class="chRate" title="Arp rate"><option>1/4</option><option selected>1/8</option><option>1/16</option></select>',
      '<label>Depth</label><input class="chDepth" title="Pitch depth in semitones" type="range" min="0" max="1" step="0.01" value="1">',
      '<label>Swing</label><input class="chSwing" title="Swing amount" type="range" min="0" max="0.5" step="0.01" value="0">',
      '<label>Quantize</label><input class="chQuant" title="Quantize to scale" type="checkbox" checked>',
      '</div>'
    ].join('');
    body.innerHTML=''; body.append(bar,paneLFO,paneADV);
    function show(which){ if(which==='lfo'){ paneLFO.style.display=''; paneADV.style.display='none'; b1.classList.add('active'); b2.classList.remove('active'); } else { paneLFO.style.display='none'; paneADV.style.display=''; b2.classList.add('active'); b1.classList.remove('active'); } }
    b1.addEventListener('click',()=>show('lfo')); b2.addEventListener('click',()=>show('adv')); show('lfo');
    mod.__hasSubtabs = true;
  }

  /* Euclidean pattern */
  function bjorklund(steps,pulses,rot){
    steps=Math.max(1,Math.min(32,Math.floor(+steps||1)));
    pulses=Math.max(0,Math.min(steps,Math.floor(+pulses||0)));
    let pattern = Array(pulses).fill([1]), rests = Array(steps-pulses).fill([0]);
    while(rests.length>1){
      const r=Math.min(pattern.length, rests.length), next=[];
      for(let i=0;i<r;i++) next.push(pattern[i].concat(rests[i]));
      pattern = next.concat(pattern.slice(r)); rests = rests.slice(r);
    }
    let flat = pattern.flat();
    const k = (Math.floor(+rot||0))%steps; if(k) flat = flat.slice(k).concat(flat.slice(0,k));
    return flat;
  }

  function wireEuclid(scope, ctx){
    const on = scope.querySelector('.euOn'); if(!on || on.__wired) return; on.__wired = true;
    const tgt=scope.querySelector('.euTarget'), stp=scope.querySelector('.euSteps'),
          pul=scope.querySelector('.euPulses'), rot=scope.querySelector('.euRotate'),
          dep=scope.querySelector('.euDepth'), rate=scope.querySelector('.euRate');
    const st = { on:false, pat:[], idx:0, t0:now(), tPrev:0, depth:+dep.value||1, rate:rate.value, target:tgt.value };
    function rebuild(){ st.pat = bjorklund(stp.value, pul.value, rot.value); st.idx = 0; }
    on.addEventListener('click',()=>{ st.on=!st.on; on.textContent='Euclid: '+(st.on?'ON':'OFF'); st.t0=now(); st.tPrev=0; });
    [stp,pul,rot].forEach(x=> x.addEventListener('change',rebuild));
    dep.addEventListener('input',()=> st.depth = +dep.value || 1);
    rate.addEventListener('change',()=> st.rate = rate.value);
    tgt.addEventListener('change',()=> st.target = tgt.value);
    rebuild();
    TICKERS.push(function(ts){
      if(!st.on) return;
      const tempo=window._GLOBAL_TEMPO||ctx.tempoBase||120, spb=60/Math.max(20,tempo);
      const div=st.rate==='1/16'?4:(st.rate==='1/4'?1:2), dur=spb/div;
      const t=(ts-st.t0)/1000;
      if(t-(st.tPrev||0)>=dur){ st.tPrev+=dur; const hit=st.pat[st.idx%st.pat.length]; const v=hit?(st.depth||1):0; applyTo(st.target, hit?v:-v, ctx); st.idx++; }
    });
  }

  function wireXY(scope,ctx){
    const on=scope.querySelector('.xyOn'); if(!on||on.__wired) return; on.__wired=true;
    const pad=scope.querySelector('.xyPad'), dot=scope.querySelector('.xyDot');
    const X=scope.querySelector('.xyX'), Y=scope.querySelector('.xyY');
    const Xd=scope.querySelector('.xyXDepth'), Yd=scope.querySelector('.xyYDepth');
    const st={on:false,x:0,y:0};
    on.addEventListener('click',()=>{ st.on=!st.on; on.textContent='XY: '+(st.on?'ON':'OFF'); });
    function set(ev){
      if(!st.on) return;
      const r=pad.getBoundingClientRect(), x=Math.max(0,Math.min(1,(ev.clientX-r.left)/r.width)), y=Math.max(0,Math.min(1,(ev.clientY-r.top)/r.height));
      st.x=x*2-1; st.y=(1-y)*2-1; dot.style.left=(x*100)+'%'; dot.style.top=(y*100)+'%';
      applyTo(X.value, st.x*(+Xd.value||0), ctx); applyTo(Y.value, st.y*(+Yd.value||0), ctx);
    }
    ['pointerdown','pointermove'].forEach(t=>pad.addEventListener(t,set));
  }

  function wireMacros(scope, ctx){
    const on=scope.querySelector('.mcOn'); if(!on||on.__wired) return; on.__wired=true;
    const wrap=scope.querySelector('.macWrap'), snap=scope.querySelector('.mcSnap'), morph=scope.querySelector('.mcMorph');
    const M=8, S={vals:Array(M).fill(0), routes:Array(M).fill([]), A:null, B:null};
    if(!wrap.childElementCount){
      for(let i=0;i<M;i++){
        const c=document.createElement('div'); c.style.cssText='display:inline-flex;flex-direction:column;align-items:center';
        c.innerHTML='<div style="font-size:10px">M'+(i+1)+'</div><input class="mVal" title="Macro value" type="range" min="-1" max="1" step="0.01" value="0" style="width:100px"><button class="btn btn-xs mRoute">Route</button>';
        const s=c.querySelector('.mVal');
        s.addEventListener('input',()=>{ S.vals[i]=+s.value; for(const r of S.routes[i]) applyTo(r.target, S.vals[i]*r.depth, ctx); });
        c.querySelector('.mRoute').addEventListener('click',()=>{
          const t=(prompt('Target (vol|pan|lpf|ab|tempo|pitch):','pan')||'pan').trim();
          const d=+prompt('Depth (-1..1):','0.5')||0.5; S.routes[i].push({target:t,depth:d});
        });
        wrap.appendChild(c);
      }
    }
    snap.addEventListener('click',()=>{ if(!S.A) S.A=S.vals.slice(0); else S.B=S.vals.slice(0); });
    morph.addEventListener('click',()=>{
      if(!S.A||!S.B) return; let k=0; const dur=0.5;
      const step=()=>{ k=Math.min(1,k+1/60/dur);
        wrap.querySelectorAll('.mVal').forEach((el,i)=>{ const v=S.A[i]+(S.B[i]-S.A[i])*k; S.vals[i]=v; el.value=v; for(const r of S.routes[i]) applyTo(r.target, v*r.depth, ctx); });
        if(k<1) requestAnimationFrame(step);
      };
      requestAnimationFrame(step);
    });
  }

  const SCALES={Major:[0,2,4,5,7,9,11],Minor:[0,2,3,5,7,8,10],Dorian:[0,2,3,5,7,9,10],Mixolydian:[0,2,4,5,7,9,10],Pentatonic:[0,3,5,7,10],Chromatic:[0,1,2,3,4,5,6,7,8,9,10,11]};
  const KEYS={C:0,'C#':1,D:2,Eb:3,E:4,F:5,'F#':6,G:7,Ab:8,A:9,Bb:10,B:11};
  function nearest(semi,key,scale){
    const off=((semi%12)+12)%12, allow=SCALES[scale]||SCALES.Major;
    if(allow.includes(off)) return semi;
    let best=semi, d=99;
    for(let s=semi-6;s<=semi+6;s++){
      const o=((s%12)+12)%12;
      if(allow.includes(o)){ const dd=Math.abs(s-semi); if(dd<d){ d=dd; best=s; } }
    }
    return best;
  }
  const parsePat=t=>String(t||'').split(/[, ]+/).map(s=>+s).filter(Number.isFinite);

  function wireChord(scope,ctx){
    const on=scope.querySelector('.chOn'); if(!on||on.__wired) return; on.__wired=true;
    const key=scope.querySelector('.chKey'), scale=scope.querySelector('.chScale'), pat=scope.querySelector('.chPat'),
          rate=scope.querySelector('.chRate'), depth=scope.querySelector('.chDepth'), swing=scope.querySelector('.chSwing'),
          quant=scope.querySelector('.chQuant');
    const st={on:false, idx:0, t0:now(), tPrev:0, arr:parsePat(pat.value)};
    on.addEventListener('click',()=>{ st.on=!st.on; on.textContent='Chord: '+(st.on?'ON':'OFF'); st.t0=now(); st.tPrev=0; st.idx=0; });
    pat.addEventListener('change',()=> st.arr=parsePat(pat.value));
    TICKERS.push(function(ts){
      if(!st.on || !st.arr.length) return;
      const tempo=window._GLOBAL_TEMPO||ctx.tempoBase||120, spb=60/Math.max(20,tempo);
      const div=rate.value==='1/16'?4:(rate.value==='1/4'?1:2), dur=spb/div, sw=+swing.value||0;
      const k=KEYS[key.value]||0, sc=scale.value, t=(ts-st.t0)/1000, adj=(st.idx%2? sw*dur:0);
      if(t-(st.tPrev||0)>=dur+adj){
        st.tPrev += dur+adj;
        let semi = st.arr[st.idx % st.arr.length];
        if(quant.checked) semi = nearest(semi+k, k, sc) - k;
        applyTo('pitch', (+depth.value||1) * semi, ctx);
        st.idx++;
      }
    });
  }

  function wire(mod){
    ensureSubtabs(mod);
    const adv=mod.querySelector('.adv-pane'), ctx=ctxFor(mod);
    wireEuclid(adv,ctx); wireXY(adv,ctx); wireMacros(adv,ctx); wireChord(adv,ctx);
  }
  function boot(root){
    (root||document)
      .querySelectorAll(".mod.modMatrix, .mod.modulation, .mod.mod-modulation")
      .forEach(m=>{ try { wire(m); } catch(e){} });
  }

  document.addEventListener('DOMContentLoaded',()=>boot(document));
  new MutationObserver((mutations)=>{
    mutations.forEach(m=>{
      if (m.addedNodes) m.addedNodes.forEach(n=>{ if (n.nodeType===1) boot(n); });
    });
  }).observe(document.body,{childList:true,subtree:true});
})();
</script>

<script id="theme-guard-v1">
(function(){
  function applyTheme(txt){
    const b=document.body;
    b.classList.remove('theme-98','theme-xp');
    if(/windows\s*98/i.test(txt)) b.classList.add('theme-98');
    else if(/windows\s*xp/i.test(txt)) b.classList.add('theme-xp');
  }
  document.addEventListener('change',function(e){
    const el=e.target;
    if(el && el.tagName==='SELECT'){
      const txt=(el.selectedOptions&&el.selectedOptions[0]&&el.selectedOptions[0].textContent)||el.value||'';
      const all=Array.from(el.options||[]).map(o=>o.textContent).join('|');
      if(/Flat|Windows\s*98|Windows\s*XP/i.test(all)) applyTheme(txt);
    }
  }, true);
  setInterval(function(){
    const selects = Array.from(document.querySelectorAll('select'));
    const anyThemeSelect = selects.some(s=>/Flat|Windows\s*98|Windows\s*XP/i.test(Array.from(s.options||[]).map(o=>o.textContent).join('|')));
    if(anyThemeSelect){
      const current = selects.map(s=> (s.selectedOptions&&s.selectedOptions[0]&&s.selectedOptions[0].textContent)||s.value||'').join(' | ');
      if(/Flat/i.test(current) && !/Windows\s*98|Windows\s*XP/i.test(current)){
        document.body.classList.remove('theme-98','theme-xp');
      }
    }
  }, 600);
})();
</script>
<script>
(function(){
  function installAB(root){
    (root||document).querySelectorAll('.mod').forEach(m=>{
      if(m.classList.contains('fxMod') || m.classList.contains('spaceMod')){ 
        const old=m.querySelector('.abPick'); if(old) old.remove(); 
        return; 
      }
      if(m.querySelector('.abPick')) return;
      const hdr=m.querySelector('.mod-hdr'); if(!hdr) return;
      const sel=document.createElement('select'); sel.className='abPick'; sel.title='Apply to';
      sel.innerHTML='<option value="both">A+B</option><option value="A">A only</option><option value="B">B only</option>';
      sel.value = m.dataset.ab || 'both';
      sel.addEventListener('change', ()=>{ m.dataset.ab = sel.value; });
      hdr.insertBefore(sel, hdr.querySelector('.carat'));
    });
  }
  document.addEventListener('DOMContentLoaded', ()=> installAB(document));
  new MutationObserver(m=> m.forEach(r=> r.addedNodes && r.addedNodes.forEach(n=> n.nodeType===1 && installAB(n)))).observe(document.body,{childList:true,subtree:true});
})();
</script>

<script>
(function(){
  function ensureToolbar(){
    const tb=document.getElementById('toolbar'); if(!tb) return;
    if(!document.getElementById('toolbarInner')){
      const inn=document.createElement('div'); inn.id='toolbarInner';
      while(tb.firstChild){ inn.appendChild(tb.firstChild); }
      tb.appendChild(inn);
      const tbtn=document.createElement('div'); tbtn.id='taskButtons'; inn.appendChild(tbtn);
    }
    if(!document.getElementById('tray')){
      const tray=document.createElement('div'); tray.id='tray'; tray.innerHTML='<span id="clock"></span>';
      document.getElementById('toolbar').appendChild(tray);
    }
  }
  function tick(){ const el=document.getElementById('clock'); if(!el) return; const d=new Date(); const p=n=>String(n).padStart(2,'0'); el.textContent=p(d.getHours())+':'+p(d.getMinutes()); }
  function applyTheme(name){
    const b=document.body;
    b.classList.remove('theme-98','theme-xp');
    if(name==='win98') b.classList.add('theme-98'); else if(name==='winxp') b.classList.add('theme-xp');
    try{ localStorage.setItem('nt_theme', name); }catch(_){}
    const p=document.getElementById('themePicker'); if(p) p.value=name;
  }
  window.__applyTheme=applyTheme;
  document.addEventListener('DOMContentLoaded', ()=>{
    ensureToolbar(); tick(); setInterval(tick, 30000);
    const p=document.getElementById('themePicker'); if(p) p.addEventListener('change', e=> applyTheme(e.target.value));
    const key='nt_theme_v'; if(localStorage.getItem(key)!=='4'){ localStorage.setItem('nt_theme','flat'); localStorage.setItem(key,'4'); }
    applyTheme(localStorage.getItem('nt_theme')||'flat');
  });
})();
</script>
</body>
</html>
<|MERGE_RESOLUTION|>--- conflicted
+++ resolved
@@ -516,8 +516,6 @@
 </div>
 
 <script>
-<<<<<<< HEAD
-=======
   /* ==== Dark palette util (ColorHunt-inspired, WCAG-aware) ==== */
   function hexToRgb(hex){
     const m = /^#?([a-f\d]{2})([a-f\d]{2})([a-f\d]{2})$/i.exec(hex);
@@ -625,7 +623,6 @@
   window.pickDarkPalette = window.pickDarkPalette || function(){ return window.DARK_PALETTES[Math.floor(Math.random()*window.DARK_PALETTES.length)]; }
   window.pick2DarkPalette = window.pick2DarkPalette || window.pickDarkPalette;
 
->>>>>>> 7fa1a1e2
   /* --- Granular Worklet Source --- */
   ;(function ensureGranularWorklet(){
     if(self._granularWorkletReady) return;
@@ -733,8 +730,6 @@
 (function(){
   // ===== Utilities =====
 
-<<<<<<< HEAD
-=======
   // ==== Random Dark Theme utilities (ColorHunt-inspired) ====
   function hexToRgb(hex){
     const m = /^#?([a-f\d]{2})([a-f\d]{2})([a-f\d]{2})$/i.exec(hex);
@@ -812,7 +807,6 @@
     Object.entries(vars).forEach(([k,v])=> root.style.setProperty(k, v));
   }
 
->>>>>>> 7fa1a1e2
   function applyIndepRouting(sample, gA, gB){
     try{
       if(sample.indepTP){
@@ -2436,8 +2430,6 @@
   addBlock();
 })();
 
-<<<<<<< HEAD
-=======
   // Toolbar Random Theme
   const _rtb = document.getElementById('btnRandomTheme');
   if(_rtb){
@@ -2454,7 +2446,6 @@
       }
     });
   }
->>>>>>> 7fa1a1e2
 </script>
 
 // === Style Preset wiring (add 9x themes) ===
